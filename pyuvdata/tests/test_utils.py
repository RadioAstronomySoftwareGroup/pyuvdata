# -*- mode: python; coding: utf-8 -*-
# Copyright (c) 2018 Radio Astronomy Software Group
# Licensed under the 2-clause BSD License

"""Tests for common utility functions.

"""
from __future__ import absolute_import, division, print_function

import os
import pytest
import numpy as np
import six
from astropy import units
from astropy.time import Time
from astropy.coordinates import SkyCoord, Angle
from astropy.io import fits
import copy

<<<<<<< HEAD
from pyuvdata import UVData, UVFlag, UVCal
=======
from pyuvdata import (
    UVData,
    UVFlag,
    UVCal,
    utils as uvutils,
    tests as uvtest,
    version as uvversion
)
>>>>>>> 8a71988d
from pyuvdata.data import DATA_PATH


ref_latlonalt = (-26.7 * np.pi / 180.0, 116.7 * np.pi / 180.0, 377.8)
ref_xyz = (-2562123.42683, 5094215.40141, -2848728.58869)


def test_XYZ_from_LatLonAlt():
    """Test conversion from lat/lon/alt to ECEF xyz with reference values."""
    out_xyz = uvutils.XYZ_from_LatLonAlt(ref_latlonalt[0], ref_latlonalt[1],
                                         ref_latlonalt[2])
    # Got reference by forcing http://www.oc.nps.edu/oc2902w/coord/llhxyz.htm
    # to give additional precision.
    assert np.allclose(ref_xyz, out_xyz, rtol=0, atol=1e-3)

    # test error checking
    pytest.raises(ValueError, uvutils.XYZ_from_LatLonAlt, ref_latlonalt[0],
                  ref_latlonalt[1], np.array([ref_latlonalt[2], ref_latlonalt[2]]))
    pytest.raises(ValueError, uvutils.XYZ_from_LatLonAlt, ref_latlonalt[0],
                  np.array([ref_latlonalt[1], ref_latlonalt[1]]), ref_latlonalt[2])


def test_LatLonAlt_from_XYZ():
    """Test conversion from ECEF xyz to lat/lon/alt with reference values."""
    out_latlonalt = uvutils.LatLonAlt_from_XYZ(ref_xyz)
    # Got reference by forcing http://www.oc.nps.edu/oc2902w/coord/llhxyz.htm
    # to give additional precision.
    assert np.allclose(ref_latlonalt, out_latlonalt, rtol=0, atol=1e-3)
    pytest.raises(ValueError, uvutils.LatLonAlt_from_XYZ, ref_latlonalt)

    # test passing multiple values
    xyz_mult = np.stack((np.array(ref_xyz), np.array(ref_xyz)))
    lat_vec, lon_vec, alt_vec = uvutils.LatLonAlt_from_XYZ(xyz_mult)
    assert np.allclose(ref_latlonalt, (lat_vec[1], lon_vec[1], alt_vec[1]), rtol=0, atol=1e-3)
    # check warning if array transposed
    uvtest.checkWarnings(uvutils.LatLonAlt_from_XYZ, [xyz_mult.T],
                         message='The expected shape of ECEF xyz array',
                         category=DeprecationWarning)
    # check warning if  3 x 3 array
    xyz_3 = np.stack((np.array(ref_xyz), np.array(ref_xyz), np.array(ref_xyz)))
    uvtest.checkWarnings(uvutils.LatLonAlt_from_XYZ, [xyz_3],
                         message='The xyz array in LatLonAlt_from_XYZ is',
                         category=DeprecationWarning)
    # check error if only 2 coordinates
    pytest.raises(ValueError, uvutils.LatLonAlt_from_XYZ, xyz_mult[:, 0:2])

    # test error checking
    pytest.raises(ValueError, uvutils.LatLonAlt_from_XYZ, ref_xyz[0:1])


def test_ENU_tofrom_ECEF():
    center_lat = -30.7215261207 * np.pi / 180.0
    center_lon = 21.4283038269 * np.pi / 180.0
    center_alt = 1051.7
    lats = np.array([-30.72218216, -30.72138101, -30.7212785, -30.7210011,
                     -30.72159853, -30.72206199, -30.72174614, -30.72188775,
                     -30.72183915, -30.72100138]) * np.pi / 180.0
    lons = np.array([21.42728211, 21.42811727, 21.42814544, 21.42795736,
                     21.42686739, 21.42918772, 21.42785662, 21.4286408,
                     21.42750933, 21.42896567]) * np.pi / 180.0
    alts = np.array([1052.25, 1051.35, 1051.2, 1051., 1051.45, 1052.04, 1051.68,
                     1051.87, 1051.77, 1051.06])

    # used pymap3d, which implements matlab code, as a reference.
    x = [5109327.46674067, 5109339.76407785, 5109344.06370947,
         5109365.11297147, 5109372.115673, 5109266.94314734,
         5109329.89620962, 5109295.13656657, 5109337.21810468,
         5109329.85680612]

    y = [2005130.57953031, 2005221.35184577, 2005225.93775268,
         2005214.8436201, 2005105.42364036, 2005302.93158317,
         2005190.65566222, 2005257.71335575, 2005157.78980089,
         2005304.7729239]

    z = [-3239991.24516348, -3239914.4185286, -3239904.57048431,
         -3239878.02656316, -3239935.20415493, -3239979.68381865,
         -3239949.39266985, -3239962.98805772, -3239958.30386264,
         -3239878.08403833]

    east = [-97.87631659, -17.87126443, -15.17316938, -33.19049252, -137.60520964,
            84.67346748, -42.84049408, 32.28083937, -76.1094745, 63.40285935]
    north = [-72.7437482, 16.09066646, 27.45724573, 58.21544651, -8.02964511,
             -59.41961437, -24.39698388, -40.09891961, -34.70965816, 58.18410876]
    up = [0.54883333, -0.35004539, -0.50007736, -0.70035299, -0.25148791, 0.33916067,
          -0.02019057, 0.16979185, 0.06945155, -0.64058124]

    xyz = uvutils.XYZ_from_LatLonAlt(lats, lons, alts)
    assert np.allclose(np.stack((x, y, z), axis=1), xyz, atol=1e-3)

    enu = uvutils.ENU_from_ECEF(xyz, center_lat, center_lon, center_alt)
    assert np.allclose(np.stack((east, north, up), axis=1), enu, atol=1e-3)
    # check warning if array transposed
    uvtest.checkWarnings(uvutils.ENU_from_ECEF, [xyz.T, center_lat, center_lon,
                                                 center_alt],
                         message='The expected shape of ECEF xyz array',
                         category=DeprecationWarning)
    # check warning if  3 x 3 array
    uvtest.checkWarnings(uvutils.ENU_from_ECEF, [xyz[0:3], center_lat, center_lon,
                                                 center_alt],
                         message='The xyz array in ENU_from_ECEF is',
                         category=DeprecationWarning)
    # check error if only 2 coordinates
    pytest.raises(ValueError, uvutils.ENU_from_ECEF, xyz[:, 0:2],
                  center_lat, center_lon, center_alt)

    # check that a round trip gives the original value.
    xyz_from_enu = uvutils.ECEF_from_ENU(enu, center_lat, center_lon, center_alt)
    assert np.allclose(xyz, xyz_from_enu, atol=1e-3)
    # check warning if array transposed
    uvtest.checkWarnings(uvutils.ECEF_from_ENU, [enu.T, center_lat, center_lon,
                                                 center_alt],
                         message='The expected shape the ENU array',
                         category=DeprecationWarning)
    # check warning if  3 x 3 array
    uvtest.checkWarnings(uvutils.ECEF_from_ENU, [enu[0:3], center_lat, center_lon,
                                                 center_alt],
                         message='The enu array in ECEF_from_ENU is',
                         category=DeprecationWarning)
    # check error if only 2 coordinates
    pytest.raises(ValueError, uvutils.ENU_from_ECEF, enu[:, 0:2], center_lat,
                  center_lon, center_alt)

    # check passing a single value
    enu_single = uvutils.ENU_from_ECEF(xyz[0, :], center_lat, center_lon, center_alt)
    assert np.allclose(np.array((east[0], north[0], up[0])), enu[0, :], atol=1e-3)

    xyz_from_enu = uvutils.ECEF_from_ENU(enu_single, center_lat, center_lon, center_alt)
    assert np.allclose(xyz[0, :], xyz_from_enu, atol=1e-3)

    # error checking
    pytest.raises(ValueError, uvutils.ENU_from_ECEF, xyz[:, 0:1], center_lat, center_lon, center_alt)
    pytest.raises(ValueError, uvutils.ECEF_from_ENU, enu[:, 0:1], center_lat, center_lon, center_alt)
    pytest.raises(ValueError, uvutils.ENU_from_ECEF, xyz / 2., center_lat, center_lon, center_alt)


def test_mwa_ecef_conversion():
    '''
    Test based on comparing the antenna locations in a Cotter uvfits file to
    the antenna locations in MWA_tools.
    '''

    test_data_file = os.path.join(DATA_PATH, 'mwa128_ant_layouts.npz')
    f = np.load(test_data_file)

    # From the STABXYZ table in a cotter-generated uvfits file, obsid = 1066666832
    xyz = f['stabxyz']
    # From the East/North/Height columns in a cotter-generated metafits file, obsid = 1066666832
    enh = f['ENH']
    # From a text file antenna_locations.txt in MWA_Tools/scripts
    txt_topo = f['txt_topo']

    # From the unphased uvw coordinates of obsid 1066666832, positions relative to antenna 0
    # these aren't used in the current test, but are interesting and might help with phasing diagnosis in the future
    uvw_topo = f['uvw_topo']
    # Sky coordinates are flipped for uvw derived values
    uvw_topo = -uvw_topo
    uvw_topo += txt_topo[0]

    # transpose these arrays to get them into the right shape
    txt_topo = txt_topo.T
    uvw_topo = uvw_topo.T

    # ARRAYX, ARRAYY, ARRAYZ in ECEF frame from Cotter file
    arrcent = f['arrcent']
    lat, lon, alt = uvutils.LatLonAlt_from_XYZ(arrcent)

    # The STABXYZ coordinates are defined with X through the local meridian,
    # so rotate back to the prime meridian
    new_xyz = uvutils.ECEF_from_rotECEF(xyz.T, lon)
    # add in array center to get real ECEF
    ecef_xyz = new_xyz + arrcent

    enu = uvutils.ENU_from_ECEF(ecef_xyz, lat, lon, alt)

    assert np.allclose(enu, enh)

    # test other direction of ECEF rotation
    rot_xyz = uvutils.rotECEF_from_ECEF(new_xyz, lon)
    assert np.allclose(rot_xyz.T, xyz)


def test_phasing_funcs():
    # these tests are based on a notebook where I tested against the mwa_tools phasing code
    ra_hrs = 12.1
    dec_degs = -42.3
    mjd = 55780.1

    array_center_xyz = np.array([-2559454.08, 5095372.14, -2849057.18])
    lat_lon_alt = uvutils.LatLonAlt_from_XYZ(array_center_xyz)

    obs_time = Time(mjd, format='mjd', location=(lat_lon_alt[1], lat_lon_alt[0]))

    icrs_coord = SkyCoord(ra=Angle(ra_hrs, unit='hr'), dec=Angle(dec_degs, unit='deg'),
                          obstime=obs_time)
    gcrs_coord = icrs_coord.transform_to('gcrs')

    # in east/north/up frame (relative to array center) in meters: (Nants, 3)
    ants_enu = np.array([-101.94, 0156.41, 0001.24])

    ant_xyz_abs = uvutils.ECEF_from_ENU(ants_enu, lat_lon_alt[0], lat_lon_alt[1], lat_lon_alt[2])

    array_center_coord = SkyCoord(x=array_center_xyz[0] * units.m,
                                  y=array_center_xyz[1] * units.m,
                                  z=array_center_xyz[2] * units.m,
                                  frame='itrs',
                                  obstime=obs_time)

    itrs_coord = SkyCoord(x=ant_xyz_abs[0] * units.m,
                          y=ant_xyz_abs[1] * units.m,
                          z=ant_xyz_abs[2] * units.m,
                          frame='itrs',
                          obstime=obs_time)

    gcrs_array_center = array_center_coord.transform_to('gcrs')
    gcrs_from_itrs_coord = itrs_coord.transform_to('gcrs')

    gcrs_rel = (gcrs_from_itrs_coord.cartesian - gcrs_array_center.cartesian).get_xyz().T

    gcrs_uvw = uvutils.phase_uvw(gcrs_coord.ra.rad, gcrs_coord.dec.rad,
                                 gcrs_rel.value)

    mwa_tools_calcuvw_u = -97.122828
    mwa_tools_calcuvw_v = 50.388281
    mwa_tools_calcuvw_w = -151.27976

    assert np.allclose(gcrs_uvw[0, 0], mwa_tools_calcuvw_u, atol=1e-3)
    assert np.allclose(gcrs_uvw[0, 1], mwa_tools_calcuvw_v, atol=1e-3)
    assert np.allclose(gcrs_uvw[0, 2], mwa_tools_calcuvw_w, atol=1e-3)

    # also test unphasing
    temp2 = uvutils.unphase_uvw(gcrs_coord.ra.rad, gcrs_coord.dec.rad,
                                np.squeeze(gcrs_uvw))
    assert np.allclose(gcrs_rel.value, temp2)


def test_pol_funcs():
    """ Test utility functions to convert between polarization strings and numbers """

    pol_nums = [-8, -7, -6, -5, -4, -3, -2, -1, 1, 2, 3, 4]
    pol_str = ['yx', 'xy', 'yy', 'xx', 'lr', 'rl', 'll', 'rr', 'pI', 'pQ', 'pU', 'pV']
    assert pol_nums == uvutils.polstr2num(pol_str)
    assert pol_str == uvutils.polnum2str(pol_nums)
    # Check individuals
    assert -6 == uvutils.polstr2num('YY')
    assert 'pV' == uvutils.polnum2str(4)
    # Check errors
    pytest.raises(KeyError, uvutils.polstr2num, 'foo')
    pytest.raises(ValueError, uvutils.polstr2num, 1)
    pytest.raises(ValueError, uvutils.polnum2str, 7.3)
    # Check parse
    assert uvutils.parse_polstr("xX") == 'xx'
    assert uvutils.parse_polstr("XX") == 'xx'
    assert uvutils.parse_polstr('i') == 'pI'


def test_pol_funcs_x_orientation():
    """ Test utility functions to convert between polarization strings and numbers with x_orientation """

    pol_nums = [-8, -7, -6, -5, -4, -3, -2, -1, 1, 2, 3, 4]

    x_orient1 = 'e'
    pol_str = ['ne', 'en', 'nn', 'ee', 'lr', 'rl', 'll', 'rr', 'pI', 'pQ', 'pU', 'pV']
    assert pol_nums == uvutils.polstr2num(pol_str, x_orientation=x_orient1)
    assert pol_str == uvutils.polnum2str(pol_nums, x_orientation=x_orient1)
    # Check individuals
    assert -6 == uvutils.polstr2num('NN', x_orientation=x_orient1)
    assert 'pV' == uvutils.polnum2str(4)
    # Check errors
    pytest.raises(KeyError, uvutils.polstr2num, 'foo', x_orientation=x_orient1)
    pytest.raises(ValueError, uvutils.polstr2num, 1, x_orientation=x_orient1)
    pytest.raises(ValueError, uvutils.polnum2str, 7.3, x_orientation=x_orient1)
    # Check parse
    assert uvutils.parse_polstr("eE", x_orientation=x_orient1) == 'ee'
    assert uvutils.parse_polstr("xx", x_orientation=x_orient1) == 'ee'
    assert uvutils.parse_polstr("NN", x_orientation=x_orient1) == 'nn'
    assert uvutils.parse_polstr("yy", x_orientation=x_orient1) == 'nn'
    assert uvutils.parse_polstr('i', x_orientation=x_orient1) == 'pI'

    x_orient2 = 'n'
    pol_str = ['en', 'ne', 'ee', 'nn', 'lr', 'rl', 'll', 'rr', 'pI', 'pQ', 'pU', 'pV']
    assert pol_nums == uvutils.polstr2num(pol_str, x_orientation=x_orient2)
    assert pol_str == uvutils.polnum2str(pol_nums, x_orientation=x_orient2)
    # Check individuals
    assert -6 == uvutils.polstr2num('EE', x_orientation=x_orient2)
    assert 'pV' == uvutils.polnum2str(4)
    # Check errors
    pytest.raises(KeyError, uvutils.polstr2num, 'foo', x_orientation=x_orient2)
    pytest.raises(ValueError, uvutils.polstr2num, 1, x_orientation=x_orient2)
    pytest.raises(ValueError, uvutils.polnum2str, 7.3, x_orientation=x_orient2)
    # Check parse
    assert uvutils.parse_polstr("nN", x_orientation=x_orient2) == 'nn'
    assert uvutils.parse_polstr("xx", x_orientation=x_orient2) == 'nn'
    assert uvutils.parse_polstr("EE", x_orientation=x_orient2) == 'ee'
    assert uvutils.parse_polstr("yy", x_orientation=x_orient2) == 'ee'
    assert uvutils.parse_polstr('i', x_orientation=x_orient2) == 'pI'

    # check warnings for non-recognized x_orientation
    assert uvtest.checkWarnings(uvutils.polstr2num, ['xx'], {'x_orientation': 'foo'},
                                message='x_orientation not recognized') == -5
    assert uvtest.checkWarnings(uvutils.polnum2str, [-6], {'x_orientation': 'foo'},
                                message='x_orientation not recognized') == 'yy'


def test_jones_num_funcs():
    """ Test utility functions to convert between jones polarization strings and numbers """

    jnums = [-8, -7, -6, -5, -4, -3, -2, -1]
    jstr = ['Jyx', 'Jxy', 'Jyy', 'Jxx', 'Jlr', 'Jrl', 'Jll', 'Jrr']
    assert jnums == uvutils.jstr2num(jstr)
    assert jstr, uvutils.jnum2str(jnums)
    # Check shorthands
    jstr = ['yx', 'xy', 'yy', 'y', 'xx', 'x', 'lr', 'rl', 'll', 'l', 'rr', 'r']
    jnums = [-8, -7, -6, -6, -5, -5, -4, -3, -2, -2, -1, -1]
    assert jnums == uvutils.jstr2num(jstr)
    # Check individuals
    assert -6 == uvutils.jstr2num('jyy')
    assert 'Jxy' == uvutils.jnum2str(-7)
    # Check errors
    pytest.raises(KeyError, uvutils.jstr2num, 'foo')
    pytest.raises(ValueError, uvutils.jstr2num, 1)
    pytest.raises(ValueError, uvutils.jnum2str, 7.3)

    # check parse method
    assert uvutils.parse_jpolstr('x') == 'Jxx'
    assert uvutils.parse_jpolstr('xy') == 'Jxy'
    assert uvutils.parse_jpolstr('XY') == 'Jxy'


def test_jones_num_funcs_x_orientation():
    """ Test utility functions to convert between jones polarization strings and numbers with x_orientation"""

    jnums = [-8, -7, -6, -5, -4, -3, -2, -1]
    x_orient1 = 'east'
    jstr = ['Jne', 'Jen', 'Jnn', 'Jee', 'Jlr', 'Jrl', 'Jll', 'Jrr']
    assert jnums == uvutils.jstr2num(jstr, x_orientation=x_orient1)
    assert jstr == uvutils.jnum2str(jnums, x_orientation=x_orient1)
    # Check shorthands
    jstr = ['ne', 'en', 'nn', 'n', 'ee', 'e', 'lr', 'rl', 'll', 'l', 'rr', 'r']
    jnums = [-8, -7, -6, -6, -5, -5, -4, -3, -2, -2, -1, -1]
    assert jnums == uvutils.jstr2num(jstr, x_orientation=x_orient1)
    # Check individuals
    assert -6 == uvutils.jstr2num('jnn', x_orientation=x_orient1)
    assert 'Jen' == uvutils.jnum2str(-7, x_orientation=x_orient1)
    # Check errors
    pytest.raises(KeyError, uvutils.jstr2num, 'foo', x_orientation=x_orient1)
    pytest.raises(ValueError, uvutils.jstr2num, 1, x_orientation=x_orient1)
    pytest.raises(ValueError, uvutils.jnum2str, 7.3, x_orientation=x_orient1)

    # check parse method
    assert uvutils.parse_jpolstr('e', x_orientation=x_orient1) == 'Jee'
    assert uvutils.parse_jpolstr('x', x_orientation=x_orient1) == 'Jee'
    assert uvutils.parse_jpolstr('y', x_orientation=x_orient1) == 'Jnn'
    assert uvutils.parse_jpolstr('en', x_orientation=x_orient1) == 'Jen'
    assert uvutils.parse_jpolstr('NE', x_orientation=x_orient1) == 'Jne'

    jnums = [-8, -7, -6, -5, -4, -3, -2, -1]
    x_orient2 = 'north'
    jstr = ['Jen', 'Jne', 'Jee', 'Jnn', 'Jlr', 'Jrl', 'Jll', 'Jrr']
    assert jnums == uvutils.jstr2num(jstr, x_orientation=x_orient2)
    assert jstr == uvutils.jnum2str(jnums, x_orientation=x_orient2)
    # Check shorthands
    jstr = ['en', 'ne', 'ee', 'e', 'nn', 'n', 'lr', 'rl', 'll', 'l', 'rr', 'r']
    jnums = [-8, -7, -6, -6, -5, -5, -4, -3, -2, -2, -1, -1]
    assert jnums == uvutils.jstr2num(jstr, x_orientation=x_orient2)
    # Check individuals
    assert -6 == uvutils.jstr2num('jee', x_orientation=x_orient2)
    assert 'Jne' == uvutils.jnum2str(-7, x_orientation=x_orient2)
    # Check errors
    pytest.raises(KeyError, uvutils.jstr2num, 'foo', x_orientation=x_orient2)
    pytest.raises(ValueError, uvutils.jstr2num, 1, x_orientation=x_orient2)
    pytest.raises(ValueError, uvutils.jnum2str, 7.3, x_orientation=x_orient2)

    # check parse method
    assert uvutils.parse_jpolstr('e', x_orientation=x_orient2) == 'Jee'
    assert uvutils.parse_jpolstr('x', x_orientation=x_orient2) == 'Jnn'
    assert uvutils.parse_jpolstr('y', x_orientation=x_orient2) == 'Jee'
    assert uvutils.parse_jpolstr('en', x_orientation=x_orient2) == 'Jen'
    assert uvutils.parse_jpolstr('NE', x_orientation=x_orient2) == 'Jne'

    # check warnings for non-recognized x_orientation
    assert uvtest.checkWarnings(uvutils.jstr2num, ['x'], {'x_orientation': 'foo'},
                                message='x_orientation not recognized') == -5
    assert uvtest.checkWarnings(uvutils.jnum2str, [-6], {'x_orientation': 'foo'},
                                message='x_orientation not recognized') == 'Jyy'


def test_conj_pol():
    """ Test function to conjugate pols """

    pol_nums = [-8, -7, -6, -5, -4, -3, -2, -1, 1, 2, 3, 4]
    cpol_nums = [-7, -8, -6, -5, -3, -4, -2, -1, 1, 2, 3, 4]
    assert pol_nums == uvutils.conj_pol(cpol_nums)
    assert uvutils.conj_pol(pol_nums) == cpol_nums
    pol_str = ['yx', 'xy', 'yy', 'xx', 'ee', 'nn', 'en', 'ne', 'lr', 'rl', 'll',
               'rr', 'pI', 'pQ', 'pU', 'pV']
    cpol_str = ['xy', 'yx', 'yy', 'xx', 'ee', 'nn', 'ne', 'en', 'rl', 'lr', 'll',
                'rr', 'pI', 'pQ', 'pU', 'pV']
    assert pol_str == uvutils.conj_pol(cpol_str)
    assert uvutils.conj_pol(pol_str) == cpol_str
    assert [pol_str, pol_nums] == uvutils.conj_pol([cpol_str, cpol_nums])

    jstr = ['Jyx', 'Jxy', 'Jyy', 'Jxx', 'Jlr', 'Jrl', 'Jll', 'Jrr']
    cjstr = ['Jxy', 'Jyx', 'Jyy', 'Jxx', 'Jrl', 'Jlr', 'Jll', 'Jrr']
    conj_cjstr = uvtest.checkWarnings(uvutils.conj_pol, [cjstr], nwarnings=8,
                                      category=DeprecationWarning,
                                      message='conj_pol should not be called with jones')
    assert jstr == conj_cjstr

    # Test invalid pol
    pytest.raises(ValueError, uvutils.conj_pol, 2.3)


def test_deprecated_funcs():
    uvtest.checkWarnings(uvutils.get_iterable, [5], category=DeprecationWarning,
                         message='The get_iterable function is deprecated')

    testfile = os.path.join(DATA_PATH, 'day2_TDEM0003_10s_norx_1src_1spw.uvfits')
    with fits.open(testfile, memmap=True) as hdu_list:
        uvtest.checkWarnings(uvutils.fits_indexhdus, [hdu_list],
                             category=DeprecationWarning,
                             message='The fits_indexhdus function is deprecated')

        vis_hdu = hdu_list[0]
        uvtest.checkWarnings(uvutils.fits_gethduaxis, [vis_hdu, 5],
                             category=DeprecationWarning,
                             message='The fits_gethduaxis function is deprecated')

    uvtest.checkWarnings(uvutils.check_history_version, ['some random history',
                                                         uvversion.version],
                         category=DeprecationWarning,
                         message='The check_history_version function is deprecated')

    uvtest.checkWarnings(uvutils.check_histories, ['some random history',
                                                   'some random history'],
                         category=DeprecationWarning,
                         message='The check_histories function is deprecated')

    uvtest.checkWarnings(uvutils.combine_histories, ['some random history',
                                                     uvversion.version],
                         category=DeprecationWarning,
                         message='The combine_histories function is deprecated')


def test_redundancy_finder():
    """
    Check that get_baseline_redundancies and get_antenna_redundancies return consistent
    redundant groups for a test file with the HERA19 layout.
    """
    uvd = UVData()
    uvd.read_uvfits(os.path.join(DATA_PATH, 'fewant_randsrc_airybeam_Nsrc100_10MHz.uvfits'))

    uvd.select(times=uvd.time_array[0])
    uvd.unphase_to_drift(use_ant_pos=True)   # uvw_array is now equivalent to baseline positions
    uvd.conjugate_bls(convention='ant1<ant2', use_enu=True)

    tol = 0.05  # meters

    bl_positions = uvd.uvw_array
    bl_pos_backup = copy.deepcopy(uvd.uvw_array)

    pytest.raises(ValueError, uvutils.get_baseline_redundancies,
                  uvd.baseline_array, bl_positions[0:2, 0:1])
    baseline_groups, vec_bin_centers, lens = uvutils.get_baseline_redundancies(
        uvd.baseline_array, bl_positions, tol=tol)

    baseline_groups, vec_bin_centers, lens = uvutils.get_baseline_redundancies(
        uvd.baseline_array, bl_positions, tol=tol)

    for gi, gp in enumerate(baseline_groups):
        for bl in gp:
            bl_ind = np.where(uvd.baseline_array == bl)
            bl_vec = bl_positions[bl_ind]
            assert np.allclose(np.sqrt(np.dot(bl_vec, vec_bin_centers[gi])),
                               lens[gi], atol=tol)

    # Shift the baselines around in a circle. Check that the same baselines are
    # recovered to the corresponding tolerance increase.
    # This moves one baseline at a time by a fixed displacement and checks that
    # the redundant groups are the same.

    hightol = 0.25  # meters. Less than the smallest baseline in the file.
    Nbls = uvd.Nbls
    Nshifts = 5
    shift_angs = np.linspace(0, 2 * np.pi, Nshifts)
    base_shifts = np.stack(((hightol - tol) * np.cos(shift_angs),
                            (hightol - tol) * np.sin(shift_angs),
                            np.zeros(Nshifts))).T
    for sh in base_shifts:
        for bi in range(Nbls):
            # Shift one baseline at a time.
            bl_positions_new = uvd.uvw_array
            bl_positions_new[bi] += sh

            baseline_groups_new, vec_bin_centers, lens = uvutils.get_baseline_redundancies(
                uvd.baseline_array, bl_positions_new, tol=hightol)

            for gi, gp in enumerate(baseline_groups_new):
                for bl in gp:
                    bl_ind = np.where(uvd.baseline_array == bl)
                    bl_vec = bl_positions[bl_ind]
                    assert np.allclose(np.sqrt(np.abs(np.dot(bl_vec, vec_bin_centers[gi]))),
                                       lens[gi], atol=hightol)

            # Compare baseline groups:
            a = [tuple(el) for el in baseline_groups]
            b = [tuple(el) for el in baseline_groups_new]
            assert set(a) == set(b)

    tol = 0.05

    antpos, antnums = uvtest.checkWarnings(uvd.get_ENU_antpos,
                                           message=['The default for the `center`'],
                                           category=DeprecationWarning,
                                           nwarnings=1)

    baseline_groups_ants, vec_bin_centers, lens = uvutils.get_antenna_redundancies(
        antnums, antpos, tol=tol, include_autos=False)
    # Under these conditions, should see 19 redundant groups in the file.
    assert len(baseline_groups_ants) == 19

    # Check with conjugated baseline redundancies returned
    # Ensure at least one baseline has u==0 and v!=0 (for coverage of this case)
    bl_positions[16, 0] = 0
    baseline_groups, vec_bin_centers, lens, conjugates = uvutils.get_baseline_redundancies(
        uvd.baseline_array, bl_positions, tol=tol, with_conjugates=True)

    # restore baseline (16,0) and repeat to get correct groups
    bl_positions = bl_pos_backup
    baseline_groups, vec_bin_centers, lens, conjugates = uvutils.get_baseline_redundancies(
        uvd.baseline_array, bl_positions, tol=tol, with_conjugates=True)

    # Apply flips to compare with get_antenna_redundancies().
    bl_gps_unconj = copy.deepcopy(baseline_groups)
    for gi, gp in enumerate(bl_gps_unconj):
        for bi, bl in enumerate(gp):
            if bl in conjugates:
                bl_gps_unconj[gi][bi] = uvutils.baseline_index_flip(bl, len(antnums))
    bl_gps_unconj = [sorted(bgp) for bgp in bl_gps_unconj]
    assert np.all(sorted(baseline_groups_ants) == sorted(bl_gps_unconj))
    for gi, gp in enumerate(baseline_groups):
        for bl in gp:
            bl_ind = np.where(uvd.baseline_array == bl)
            bl_vec = bl_positions[bl_ind]
            if bl in conjugates:
                bl_vec *= (-1)
            assert np.isclose(np.sqrt(np.dot(bl_vec, vec_bin_centers[gi])),
                              lens[gi], atol=tol)


def test_high_tolerance_redundancy_error():
    """
    Confirm that an error is raised if the redundancy tolerance is set too high,
    such that baselines end up in multiple
    """
    uvd = UVData()
    uvd.read_uvfits(os.path.join(DATA_PATH, 'fewant_randsrc_airybeam_Nsrc100_10MHz.uvfits'))

    uvd.select(times=uvd.time_array[0])
    uvd.unphase_to_drift(use_ant_pos=True)   # uvw_array is now equivalent to baseline positions
    uvd.conjugate_bls(convention='ant1<ant2', use_enu=True)
    bl_positions = uvd.uvw_array

    tol = 20.05  # meters

    with pytest.raises(ValueError) as cm:
        baseline_groups, vec_bin_centers, lens, conjugates = uvutils.get_baseline_redundancies(
            uvd.baseline_array, bl_positions, tol=tol, with_conjugates=True)
    assert "Some baselines are falling into" in str(cm.value)


def test_redundancy_conjugates():
    # Check that the correct baselines are flipped when returning redundancies with conjugates.

    Nants = 10
    tol = 0.5
    ant1_arr = np.tile(np.arange(Nants), Nants)
    ant2_arr = np.repeat(np.arange(Nants), Nants)
    Nbls = ant1_arr.size
    bl_inds = uvutils.antnums_to_baseline(ant1_arr, ant2_arr, Nants)

    maxbl = 100.
    bl_vecs = np.random.uniform(-maxbl, maxbl, (Nbls, 3))
    bl_vecs[0, 0] = 0
    bl_vecs[1, 0:2] = 0

    expected_conjugates = []
    for i, (u, v, w) in enumerate(bl_vecs):
        uneg = u < -tol
        uzer = np.isclose(u, 0.0, atol=tol)
        vneg = v < -tol
        vzer = np.isclose(v, 0.0, atol=tol)
        wneg = w < -tol
        if uneg or (uzer and vneg) or (uzer and vzer and wneg):
            expected_conjugates.append(bl_inds[i])
    bl_gps, vecs, lens, conjugates = uvutils.get_baseline_redundancies(
        bl_inds, bl_vecs, tol=tol, with_conjugates=True)

    assert sorted(conjugates) == sorted(expected_conjugates)


def test_redundancy_finder_fully_redundant_array():
    """Test the redundancy finder only returns one baseline group for fully redundant array."""
    uvd = UVData()
    uvd.read_uvfits(os.path.join(DATA_PATH, 'test_redundant_array.uvfits'))
    uvd.select(times=uvd.time_array[0])

    tol = 1  # meters
    bl_positions = uvd.uvw_array

    baseline_groups, vec_bin_centers, lens, conjugates = uvutils.get_baseline_redundancies(
        uvd.baseline_array, bl_positions, tol=tol, with_conjugates=True)

    # Only 1 set of redundant baselines
    assert len(baseline_groups) == 1
    #  Should return the input baselines
    assert baseline_groups[0].sort() == np.unique(uvd.baseline_array).sort()


def test_reraise_context():
    with pytest.raises(ValueError) as cm:
        try:
            uvutils.LatLonAlt_from_XYZ(ref_xyz[0:1])
        except ValueError:
            uvutils._reraise_context('Add some info')
    assert 'Add some info: xyz values should be ECEF x, y, z coordinates in meters' in str(cm.value)

    with pytest.raises(ValueError) as cm:
        try:
            uvutils.LatLonAlt_from_XYZ(ref_xyz[0:1])
        except ValueError:
            uvutils._reraise_context('Add some info %s', 'and then more')
    assert 'Add some info and then more: xyz values should be ECEF x, y, z coordinates in meters' in str(cm.value)

    with pytest.raises(EnvironmentError) as cm:
        try:
            raise EnvironmentError(1, 'some bad problem')
        except EnvironmentError:
            uvutils._reraise_context('Add some info')
    assert 'Add some info: some bad problem' in str(cm.value)


def test_str_to_bytes():
    test_str = 'HERA'
    test_bytes = uvutils._str_to_bytes(test_str)
    assert type(test_bytes) == six.binary_type
    assert test_bytes == b'\x48\x45\x52\x41'
    return


def test_bytes_to_str():
    test_bytes = b'\x48\x45\x52\x41'
    test_str = uvutils._bytes_to_str(test_bytes)
    assert type(test_str) == str
    assert test_str == 'HERA'
    return


def test_reorder_conj_pols_non_list():
    pytest.raises(ValueError, uvutils.reorder_conj_pols, 4)


def test_reorder_conj_pols_strings():
    pols = ['xx', 'xy', 'yx']
    corder = uvutils.reorder_conj_pols(pols)
    assert np.array_equal(corder, [0, 2, 1])


def test_reorder_conj_pols_ints():
    pols = [-5, -7, -8]  # 'xx', 'xy', 'yx'
    corder = uvutils.reorder_conj_pols(pols)
    assert np.array_equal(corder, [0, 2, 1])


def test_reorder_conj_pols_missing_conj():
    pols = ['xx', 'xy']  # Missing 'yx'
    pytest.raises(ValueError, uvutils.reorder_conj_pols, pols)


def test_collapse_mean_no_return_no_weights():
    # Fake data
    data = np.zeros((50, 25))
    for i in range(data.shape[1]):
        data[:, i] = i * np.ones_like(data[:, i])
    out = uvutils.collapse(data, 'mean', axis=0)
    out1 = uvutils.mean_collapse(data, axis=0)
    # Actual values are tested in test_mean_no_weights
    assert np.array_equal(out, out1)


def test_collapse_mean_returned_no_weights():
    # Fake data
    data = np.zeros((50, 25))
    for i in range(data.shape[1]):
        data[:, i] = i * np.ones_like(data[:, i])
    out, wo = uvutils.collapse(data, 'mean', axis=0, return_weights=True)
    out1, wo1 = uvutils.mean_collapse(data, axis=0, return_weights=True)
    # Actual values are tested in test_mean_no_weights
    assert np.array_equal(out, out1)
    assert np.array_equal(wo, wo1)


def test_collapse_mean_returned_with_weights():
    # Fake data
    data = np.zeros((50, 25))
    for i in range(data.shape[1]):
        data[:, i] = i * np.ones_like(data[:, i]) + 1
    w = 1. / data
    out, wo = uvutils.collapse(data, 'mean', weights=w, axis=0, return_weights=True)
    out1, wo1 = uvutils.mean_collapse(data, weights=w, axis=0, return_weights=True)
    # Actual values are tested in test_mean_weights
    assert np.array_equal(out, out1)
    assert np.array_equal(wo, wo1)


def test_collapse_absmean_no_return_no_weights():
    # Fake data
    data = np.zeros((50, 25))
    for i in range(data.shape[1]):
        data[:, i] = (-1)**i * np.ones_like(data[:, i])
    out = uvutils.collapse(data, 'absmean', axis=0)
    out1 = uvutils.absmean_collapse(data, axis=0)
    # Actual values are tested in test_absmean_no_weights
    assert np.array_equal(out, out1)


def test_collapse_quadmean_no_return_no_weights():
    # Fake data
    data = np.zeros((50, 25))
    for i in range(data.shape[1]):
        data[:, i] = i * np.ones_like(data[:, i])
    out = uvutils.collapse(data, 'quadmean', axis=0)
    out1 = uvutils.quadmean_collapse(data, axis=0)
    # Actual values are tested in test_absmean_no_weights
    assert np.array_equal(out, out1)


def test_collapse_or_no_return_no_weights():
    # Fake data
    data = np.zeros((50, 25), np.bool)
    data[0, 8] = True
    o = uvutils.collapse(data, 'or', axis=0)
    o1 = uvutils.or_collapse(data, axis=0)
    assert np.array_equal(o, o1)


def test_collapse_and_no_return_no_weights():
    # Fake data
    data = np.zeros((50, 25), np.bool)
    data[0, :] = True
    o = uvutils.collapse(data, 'and', axis=0)
    o1 = uvutils.and_collapse(data, axis=0)
    assert np.array_equal(o, o1)


def test_collapse_error():
    pytest.raises(ValueError, uvutils.collapse, np.ones((2, 3)), 'fooboo')


def test_mean_no_weights():
    # Fake data
    data = np.zeros((50, 25))
    for i in range(data.shape[1]):
        data[:, i] = i * np.ones_like(data[:, i])
    out, wo = uvutils.mean_collapse(data, axis=0, return_weights=True)
    assert np.array_equal(out, np.arange(data.shape[1]))
    assert np.array_equal(wo, data.shape[0] * np.ones(data.shape[1]))
    out, wo = uvutils.mean_collapse(data, axis=1, return_weights=True)
    assert np.all(out == np.mean(np.arange(data.shape[1])))
    assert len(out) == data.shape[0]
    assert np.array_equal(wo, data.shape[1] * np.ones(data.shape[0]))
    out, wo = uvutils.mean_collapse(data, return_weights=True)
    assert out == np.mean(np.arange(data.shape[1]))
    assert wo == data.size
    out = uvutils.mean_collapse(data)
    assert out == np.mean(np.arange(data.shape[1]))


def test_mean_weights():
    # Fake data
    data = np.zeros((50, 25))
    for i in range(data.shape[1]):
        data[:, i] = i * np.ones_like(data[:, i]) + 1
    w = 1. / data
    out, wo = uvutils.mean_collapse(data, weights=w, axis=0, return_weights=True)
    assert np.allclose(out * wo, data.shape[0])
    assert np.allclose(wo, float(data.shape[0]) / (np.arange(data.shape[1]) + 1))
    out, wo = uvutils.mean_collapse(data, weights=w, axis=1, return_weights=True)
    assert np.allclose(out * wo, data.shape[1])
    assert np.allclose(wo, np.sum(1. / (np.arange(data.shape[1]) + 1)))

    # Zero weights
    w = np.ones_like(w)
    w[0, :] = 0
    w[:, 0] = 0
    out, wo = uvutils.mean_collapse(data, weights=w, axis=0, return_weights=True)
    ans = np.arange(data.shape[1]).astype(np.float) + 1
    ans[0] = np.inf
    assert np.array_equal(out, ans)
    ans = (data.shape[0] - 1) * np.ones(data.shape[1])
    ans[0] = 0
    assert np.all(wo == ans)
    out, wo = uvutils.mean_collapse(data, weights=w, axis=1, return_weights=True)
    ans = np.mean(np.arange(data.shape[1])[1:] + 1) * np.ones(data.shape[0])
    ans[0] = np.inf
    assert np.all(out == ans)
    ans = (data.shape[1] - 1) * np.ones(data.shape[0])
    ans[0] = 0
    assert np.all(wo == ans)


def test_mean_infs():
    # Fake data
    data = np.zeros((50, 25))
    for i in range(data.shape[1]):
        data[:, i] = i * np.ones_like(data[:, i])
    data[:, 0] = np.inf
    data[0, :] = np.inf
    out, wo = uvutils.mean_collapse(data, axis=0, return_weights=True)
    ans = np.arange(data.shape[1]).astype(np.float)
    ans[0] = np.inf
    assert np.array_equal(out, ans)
    ans = (data.shape[0] - 1) * np.ones(data.shape[1])
    ans[0] = 0
    assert np.all(wo == ans)
    out, wo = uvutils.mean_collapse(data, axis=1, return_weights=True)
    ans = np.mean(np.arange(data.shape[1])[1:]) * np.ones(data.shape[0])
    ans[0] = np.inf
    assert np.all(out == ans)
    ans = (data.shape[1] - 1) * np.ones(data.shape[0])
    ans[0] = 0
    assert np.all(wo == ans)


def test_absmean():
    # Fake data
    data1 = np.zeros((50, 25))
    for i in range(data1.shape[1]):
        data1[:, i] = (-1)**i * np.ones_like(data1[:, i])
    data2 = np.ones_like(data1)
    out1 = uvutils.absmean_collapse(data1)
    out2 = uvutils.absmean_collapse(data2)
    assert out1 == out2


def test_quadmean():
    # Fake data
    data = np.zeros((50, 25))
    for i in range(data.shape[1]):
        data[:, i] = i * np.ones_like(data[:, i])
    o1, w1 = uvutils.quadmean_collapse(data, return_weights=True)
    o2, w2 = uvutils.mean_collapse(np.abs(data)**2, return_weights=True)
    o3 = uvutils.quadmean_collapse(data)  # without return_weights
    o2 = np.sqrt(o2)
    assert o1 == o2
    assert w1 == w2
    assert o1 == o3


def test_or_collapse():
    # Fake data
    data = np.zeros((50, 25), np.bool)
    data[0, 8] = True
    o = uvutils.or_collapse(data, axis=0)
    ans = np.zeros(25, np.bool)
    ans[8] = True
    assert np.array_equal(o, ans)
    o = uvutils.or_collapse(data, axis=1)
    ans = np.zeros(50, np.bool)
    ans[0] = True
    assert np.array_equal(o, ans)
    o = uvutils.or_collapse(data)
    assert o


def test_or_collapse_weights():
    # Fake data
    data = np.zeros((50, 25), np.bool)
    data[0, 8] = True
    w = np.ones_like(data, np.float)
    o, wo = uvutils.or_collapse(data, axis=0, weights=w, return_weights=True)
    ans = np.zeros(25, np.bool)
    ans[8] = True
    assert np.array_equal(o, ans)
    assert np.array_equal(wo, np.ones_like(o, dtype=np.float))
    w[0, 8] = 0.3
    o = uvtest.checkWarnings(uvutils.or_collapse, [data], {'axis': 0, 'weights': w},
                             nwarnings=1, message='Currently weights are')
    assert np.array_equal(o, ans)


def test_or_collapse_errors():
    data = np.zeros(5)
    pytest.raises(ValueError, uvutils.or_collapse, data)


def test_and_collapse():
    # Fake data
    data = np.zeros((50, 25), np.bool)
    data[0, :] = True
    o = uvutils.and_collapse(data, axis=0)
    ans = np.zeros(25, np.bool)
    assert np.array_equal(o, ans)
    o = uvutils.and_collapse(data, axis=1)
    ans = np.zeros(50, np.bool)
    ans[0] = True
    assert np.array_equal(o, ans)
    o = uvutils.and_collapse(data)
    assert not o


def test_and_collapse_weights():
    # Fake data
    data = np.zeros((50, 25), np.bool)
    data[0, :] = True
    w = np.ones_like(data, np.float)
    o, wo = uvutils.and_collapse(data, axis=0, weights=w, return_weights=True)
    ans = np.zeros(25, np.bool)
    assert np.array_equal(o, ans)
    assert np.array_equal(wo, np.ones_like(o, dtype=np.float))
    w[0, 8] = 0.3
    o = uvtest.checkWarnings(uvutils.and_collapse, [data], {'axis': 0, 'weights': w},
                             nwarnings=1, message='Currently weights are')
    assert np.array_equal(o, ans)


def test_and_collapse_errors():
    data = np.zeros(5)
    pytest.raises(ValueError, uvutils.and_collapse, data)


def test_uvcalibrate_apply_gains():
    # read data
    uvd = UVData()
    uvd.read(os.path.join(DATA_PATH, 'zen.2457698.40355.xx.HH.uvcAA'))
    uvc = UVCal()
    uvc.read_calfits(os.path.join(DATA_PATH, 'zen.2457698.40355.xx.gain.calfits'))
    # assign gain scale manually
    uvc.gain_scale = 'Jy'
    # downselect to match each other
    uvd.select(frequencies=uvd.freq_array[0, :10])
    uvc.select(times=uvc.time_array[:3])
    key = (43, 72, 'xx')
    ant1 = (43, 'Jxx')
    ant2 = (72, 'Jxx')

    # division calibrate
    uvc.gain_convention = 'divide'
    uvdcal = uvutils.uvcalibrate(uvd, uvc, prop_flags=True, flag_missing=False, inplace=False)
    np.testing.assert_array_almost_equal(uvdcal.get_data(key), uvd.get_data(key) / (uvc.get_gains(ant1) * uvc.get_gains(ant2).conj()).T)
    assert uvdcal.vis_units == 'Jy'

    # test undo
    uvdcal = uvutils.uvcalibrate(uvdcal, uvc, prop_flags=True, flag_missing=False, inplace=False, undo=True)
    np.testing.assert_array_almost_equal(uvd.get_data(key), uvdcal.get_data(key))
    assert uvdcal.vis_units == 'UNCALIB'

    # multiplication calibrate
    uvc.gain_convention = 'multiply'
    uvdcal = uvutils.uvcalibrate(uvd, uvc, prop_flags=False, flag_missing=False, inplace=False)
    np.testing.assert_array_almost_equal(uvdcal.get_data(key), uvd.get_data(key) * (uvc.get_gains(ant1) * uvc.get_gains(ant2).conj()).T)
    assert uvdcal.vis_units == 'Jy'

    # test delay conversion runs through
    uvc.read_calfits(os.path.join(DATA_PATH, 'zen.2457698.40355.xx.delay.calfits'))
    uvc.select(times=uvc.time_array[:3], frequencies=uvc.freq_array[0, :10])
    uvdcal = uvutils.uvcalibrate(uvd, uvc, prop_flags=False, flag_missing=False, inplace=False)

    # test d-term exception
    pytest.raises(ValueError, uvutils.uvcalibrate, uvd, uvc, Dterm_cal=True)
    # d-term not implemented error
    uvcDterm = copy.deepcopy(uvc)
    uvcDterm.jones_array = np.array([-7])
    uvcDterm = uvc + uvcDterm
    pytest.raises(NotImplementedError, uvutils.uvcalibrate, uvd, uvcDterm, Dterm_cal=True)


def test_uvcalibrate_flag_propagation():
    # read data
    uvd = UVData()
    uvd.read(os.path.join(DATA_PATH, 'zen.2457698.40355.xx.HH.uvcAA'))
    uvc = UVCal()
    uvc.read_calfits(os.path.join(DATA_PATH, 'zen.2457698.40355.xx.gain.calfits'))
    # downselect to match each other
    uvd.select(frequencies=uvd.freq_array[0, :10])
    uvc.select(times=uvc.time_array[:3])

    # test flag propagation
    uvc.flag_array[0] = True
    uvc.gain_array[1] = 0.0
    uvdcal = uvutils.uvcalibrate(uvd, uvc, prop_flags=True, flag_missing=False, inplace=False)
    assert uvdcal.get_flags(9, 20, 'xx').min()  # assert completely flagged
    assert uvdcal.get_flags(10, 20, 'xx').min()  # assert completely flagged
    np.testing.assert_array_almost_equal(uvd.get_data(9, 20, 'xx'), uvdcal.get_data(9, 20, 'xx'))
    np.testing.assert_array_almost_equal(uvd.get_data(10, 20, 'xx'), uvdcal.get_data(10, 20, 'xx'))

    uvc_sub = uvc.select(antenna_nums=[9, 10], inplace=False)
    uvdcal = uvutils.uvcalibrate(uvd, uvc_sub, prop_flags=True, flag_missing=False, inplace=False)
    assert not uvdcal.get_flags(20, 72, 'xx').max()  # assert no flags exist
    uvdcal = uvutils.uvcalibrate(uvd, uvc_sub, prop_flags=True, flag_missing=True, inplace=False)
    assert uvdcal.get_flags(20, 72, 'xx').min()  # assert completely flagged


def test_apply_uvflag():
    # load data and insert some flags
    uvd = UVData()
    uvd.read(os.path.join(DATA_PATH, 'zen.2457698.40355.xx.HH.uvcAA'))
    uvd.flag_array[uvd.antpair2ind(9, 20)] = True

    # load a UVFlag into flag type
    uvf = UVFlag(uvd)
    uvf.to_flag()

    # insert flags for 2 out of 3 times
    uvf.flag_array[uvf.antpair2ind(9, 10)[:2]] = True

    # apply flags and check for basic flag propagation
    uvdf = uvutils.apply_uvflag(uvd, uvf, inplace=False)
    assert np.all(uvdf.flag_array[uvdf.antpair2ind(9, 10)][:2])

    # test inplace
    uvdf = copy.deepcopy(uvd)
    uvutils.apply_uvflag(uvdf, uvf, inplace=True)
    assert np.all(uvdf.flag_array[uvdf.antpair2ind(9, 10)][:2])

    # test flag missing
    uvf2 = uvf.select(bls=uvf.get_antpairs()[:-1], inplace=False)
    uvdf = uvutils.apply_uvflag(uvd, uvf2, inplace=False, flag_missing=True)
    assert np.all(uvdf.flag_array[uvdf.antpair2ind(uvf.get_antpairs()[-1])])
    uvdf = uvutils.apply_uvflag(uvd, uvf2, inplace=False, flag_missing=False)
    assert not np.any(uvdf.flag_array[uvdf.antpair2ind(uvf.get_antpairs()[-1])])

    # test force polarization
    uvdf = copy.deepcopy(uvd)
    uvdf2 = copy.deepcopy(uvd)
    uvdf2.polarization_array[0] = -6
    uvdf += uvdf2
    uvdf = uvutils.apply_uvflag(uvdf, uvf, inplace=False, force_pol=True)
    assert np.all(uvdf.flag_array[uvdf.antpair2ind(9, 10)][:2])
    with pytest.raises(ValueError) as cm:
        uvutils.apply_uvflag(uvdf, uvf, inplace=False, force_pol=False)
    assert "Input uvf and uvd polarizations do not match" in str(cm.value)

    # test unflag first
    uvdf = uvutils.apply_uvflag(uvd, uvf, inplace=False, unflag_first=True)
    assert np.all(uvdf.flag_array[uvdf.antpair2ind(9, 10)][:2])
    assert not np.any(uvdf.flag_array[uvdf.antpair2ind(9, 20)])

    # convert uvf to waterfall and test
    uvfw = copy.deepcopy(uvf)
    uvfw.to_waterfall(method='or')
    uvdf = uvutils.apply_uvflag(uvd, uvfw, inplace=False)
    assert np.all(uvdf.flag_array[uvdf.antpair2ind(9, 10)][:2])
    assert np.all(uvdf.flag_array[uvdf.antpair2ind(9, 20)][:2])
    assert np.all(uvdf.flag_array[uvdf.antpair2ind(20, 22)][:2])

    # test mode exception
    uvfm = copy.deepcopy(uvf)
    uvfm.mode = 'metric'
    with pytest.raises(ValueError) as cm:
        uvutils.apply_uvflag(uvd, uvfm)
    assert "UVFlag must be flag mode" in str(cm.value)

    # test polarization exception
    uvd2 = copy.deepcopy(uvd)
    uvd2.polarization_array[0] = -6
    uvf2 = UVFlag(uvd)
    uvf2.to_flag()
    uvd2.polarization_array[0] = -8
    with pytest.raises(ValueError) as cm:
        uvutils.apply_uvflag(uvd2, uvf2, force_pol=False)
    assert "Input uvf and uvd polarizations do not match" in str(cm.value)

    # test time and frequency mismatch exceptions
    uvf2 = uvf.select(frequencies=uvf.freq_array[:, :2], inplace=False)
    with pytest.raises(ValueError) as cm:
        uvutils.apply_uvflag(uvd, uvf2)
    assert "UVFlag and UVData have mismatched frequency arrays" in str(cm.value)

    uvf2 = copy.deepcopy(uvf)
    uvf2.freq_array += 1.0
    with pytest.raises(ValueError) as cm:
        uvutils.apply_uvflag(uvd, uvf2)
    assert "UVFlag and UVData have mismatched frequency arrays" in str(cm.value)

    uvf2 = uvf.select(times=np.unique(uvf.time_array)[:2], inplace=False)
    with pytest.raises(ValueError) as cm:
        uvutils.apply_uvflag(uvd, uvf2)
    assert "UVFlag and UVData have mismatched time arrays" in str(cm.value)

    uvf2 = copy.deepcopy(uvf)
    uvf2.time_array += 1.0
    with pytest.raises(ValueError) as cm:
        uvutils.apply_uvflag(uvd, uvf2)
    assert "UVFlag and UVData have mismatched time arrays" in str(cm.value)

    # assert implicit broadcasting works
    uvf2 = uvf.select(frequencies=uvf.freq_array[:, :1], inplace=False)
    uvd2 = uvutils.apply_uvflag(uvd, uvf2, inplace=False)
    assert np.all(uvd2.get_flags(9, 10)[:2])
    uvf2 = uvf.select(times=np.unique(uvf.time_array)[:1], inplace=False)
    uvd2 = uvutils.apply_uvflag(uvd, uvf2, inplace=False)
    assert np.all(uvd2.get_flags(9, 10))


def test_upos_tol_reds():
    # Checks that the u-positive convention in get_antenna_redundancies
    # is enforced to the specificed tolerance.

    # Make a layout with two NS baselines, one with u ~ -2*eps, and another with u == 0
    # This would previously cause one to be flipped, when they should be redundant.

    eps = 1e-5
    tol = 3 * eps

    ant_pos = np.array([
        [-eps, 1., 0.],
        [1., 1., 0.],
        [eps, 0., 0.],
        [1., 0., 0.]
    ])

    ant_nums = np.arange(4)

    red_grps, _, _ = uvutils.get_antenna_redundancies(ant_nums, ant_pos, tol=tol)

    assert len(red_grps) == 4<|MERGE_RESOLUTION|>--- conflicted
+++ resolved
@@ -17,9 +17,6 @@
 from astropy.io import fits
 import copy
 
-<<<<<<< HEAD
-from pyuvdata import UVData, UVFlag, UVCal
-=======
 from pyuvdata import (
     UVData,
     UVFlag,
@@ -28,7 +25,6 @@
     tests as uvtest,
     version as uvversion
 )
->>>>>>> 8a71988d
 from pyuvdata.data import DATA_PATH
 
 

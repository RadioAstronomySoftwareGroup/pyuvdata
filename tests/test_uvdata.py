import unittest
import inspect
from uvdata.uv import UVData


class TestUVDataInit(unittest.TestCase):
    def setUp(self):
        self.default_attributes = ['data_array', 'nsample_array',
                                   'flag_array', 'Ntimes', 'Nbls', 'Nblts',
                                   'Nfreqs', 'Npols', 'Nspws', 'uvw_array',
                                   'time_array', 'ant_1_array', 'ant_2_array',
                                   'baseline_array', 'freq_array',
                                   'polarization_array', 'spw_array',
                                   'phase_center_ra', 'phase_center_dec',
                                   'integration_time', 'channel_width',
                                   'object_name', 'telescope_name',
                                   'instrument', 'latitude', 'longitude',
                                   'altitude', 'dateobs', 'history',
                                   'vis_units', 'phase_center_epoch', 'Nants',
                                   'antenna_names', 'antenna_indices',
                                   'xyz_telescope_frame', 'x_telescope',
                                   'y_telescope', 'z_telescope', 'GST0',
                                   'RDate', 'earth_omega', 'DUT1', 'TIMESYS',
                                   'antenna_positions', 'fits_extra_keywords']
        self.uv_object = UVData()

    def tearDown(self):
        del(self.uv_object)

    def test_default_attributes_exist(self):
        for attribute in self.default_attributes:
            self.assertTrue(hasattr(self.uv_object, attribute),
                            msg='expected attribute ' + attribute +
                            ' does not exist')

#    def test_default_attribute_values(self):
#        for attribute in self.default_attributes:
#            self.assertIsNone(getattr(self.uv_object, attribute),
#                              msg='attribute ' + attribute +
#                              ' is not None as expected')

    def test_unexpected_attributes(self):
        attributes = [i for i in self.uv_object.__dict__.keys() if i[0] != '_']
        for attribute in attributes:
            self.assertTrue(attribute in self.default_attributes,
                            msg='unexpected attribute ' + attribute +
                            ' found in UVData')


class TestReadUVFits(unittest.TestCase):
    def setUp(self):
        import os
        self.test_file_directory = './uvdata_test_temp'
        if not os.path.exists(self.test_file_directory):
            os.mkdir(self.test_file_directory)

    def tearDown(self):
        import shutil
        shutil.rmtree(self.test_file_directory)

    def test_ReadNRAO(self):
        testfile = '../data/day2_TDEM0003_10s_norx_1scan.uvfits'
        UV = UVData()
        test = UV.read_uvfits(testfile)
        self.assertTrue(test)


class TestWriteUVFits(unittest.TestCase):
    def test_writeNRAO(self):
        testfile = '../data/day2_TDEM0003_10s_norx_1scan.uvfits'
<<<<<<< HEAD
        #testfile = '../data/PRISim_output_manual_conversion.uvfits'
        UV = UVData()
        UV.read_uvfits(testfile)
        #test = UV.write_uvfits('outtest.uvfits')
        test = UV.write_uvfits('outtest_casa_1scan.uvfits')
=======
        # testfile = '../data/PRISim_output_manual_conversion.uvfits'
        UV = UVData()
        UV.read_uvfits(testfile)
        # test = UV.write_uvfits('outtest.uvfits')
        test = UV.write_uvfits('outtest_casa.uvfits')
>>>>>>> 83790aef
        self.assertTrue(test)

    def test_readwriteread(self):
        testfile = '../data/day2_TDEM0003_10s_norx_1scan.uvfits'
        UV = UVData()
        UV.read_uvfits(testfile)
        UV.write_uvfits('outtest_casa.uvfits')
        test = UV.read_uvfits('outtest_casa.uvfits')
        self.assertTrue(test)


if __name__ == '__main__':
    unittest.main()<|MERGE_RESOLUTION|>--- conflicted
+++ resolved
@@ -59,7 +59,7 @@
         shutil.rmtree(self.test_file_directory)
 
     def test_ReadNRAO(self):
-        testfile = '../data/day2_TDEM0003_10s_norx_1scan.uvfits'
+        testfile = '../data/day2_TDEM0003_10s_norx_1src_1spw.uvfits'
         UV = UVData()
         test = UV.read_uvfits(testfile)
         self.assertTrue(test)
@@ -67,24 +67,21 @@
 
 class TestWriteUVFits(unittest.TestCase):
     def test_writeNRAO(self):
-        testfile = '../data/day2_TDEM0003_10s_norx_1scan.uvfits'
-<<<<<<< HEAD
+        testfile = '../data/day2_TDEM0003_10s_norx_1src_1spw.uvfits'
         #testfile = '../data/PRISim_output_manual_conversion.uvfits'
         UV = UVData()
         UV.read_uvfits(testfile)
         #test = UV.write_uvfits('outtest.uvfits')
-        test = UV.write_uvfits('outtest_casa_1scan.uvfits')
-=======
-        # testfile = '../data/PRISim_output_manual_conversion.uvfits'
+        test = UV.write_uvfits('outtest_casa_1src_1spw.uvfits')
+        self.assertTrue(test)
+    def test_spwnotsupported(self):
+        #testfile = '../data/day2_TDEM0003_10s_norx_1src_1spw.uvfits'
+        #testfile = '../data/PRISim_output_manual_conversion.uvfits'
+        testfile='../data/day2_TDEM0003_10s_norx_1scan.uvfits'
         UV = UVData()
-        UV.read_uvfits(testfile)
-        # test = UV.write_uvfits('outtest.uvfits')
-        test = UV.write_uvfits('outtest_casa.uvfits')
->>>>>>> 83790aef
-        self.assertTrue(test)
-
+        self.assertRaises(IOError,UV.read_uvfits,testfile)
     def test_readwriteread(self):
-        testfile = '../data/day2_TDEM0003_10s_norx_1scan.uvfits'
+        testfile = '../data/day2_TDEM0003_10s_norx_1src_1spw.uvfits'
         UV = UVData()
         UV.read_uvfits(testfile)
         UV.write_uvfits('outtest_casa.uvfits')

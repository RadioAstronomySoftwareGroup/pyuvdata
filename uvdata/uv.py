from astropy import constants as const
from astropy.time import Time
from astropy.io import fits
import os.path as op
import numpy as np
from scipy.io.idl import readsav
import warnings
from itertools import islice
import aipy as a
import os


class UVProperty:
    def __init__(self, required=True, value=None, spoof_val=None,
                 description=''):
        self.required = required
        # cannot set a spoof_val for required properties
        if not self.required:
            self.spoof_val = spoof_val
        self.value = value
        self.description = description

    def __eq__(self, other):
        if isinstance(other, self.__class__):
            # only check that value is identical
            isequal = True
            if not isinstance(self.value, other.value.__class__):
                isequal = False
            if isinstance(self.value, np.ndarray):
                if self.value.shape != other.value.shape:
                    isequal = False
                elif (self.value != other.value).all():
                    isequal = False
            else:
                str_type = False
                if isinstance(self.value, (str, unicode)):
                    str_type = True
                if isinstance(self.value, list):
                    if isinstance(self.value[0], str):
                        str_type = True

                if not str_type:
                    try:
                        if not np.isclose(np.array(self.value),
                                          np.array(other.value)):
                            isequal = False
                    except:
                        print self.value, other.value
                        isequal = False
                else:
                    if self.value != other.value:
                        if not isinstance(self.value, list):
                            if self.value.replace('\n', '') != other.value.replace('\n', ''):
                                isequal = False
                        else:
                            isequal = False

            return isequal
        else:
            return False

    def __ne__(self, other):
        return not self.__eq__(other)

    def apply_spoof(self, *args):
        self.value = self.spoof_val


class AntPositionUVProperty(UVProperty):
    def apply_spoof(self, uvdata):
        self.value = np.zeros((len(uvdata.antenna_indices.value), 3))


class ExtraKeywordUVProperty(UVProperty):
    def __init__(self, required=False, value={}, spoof_val={},
                 description=''):
        self.required = required
        # cannot set a spoof_val for required properties
        if not self.required:
            self.spoof_val = spoof_val
        self.value = value
        self.description = description


class AngleUVProperty(UVProperty):
    def degrees(self):
        if self.value is None:
            return None
        else:
            return self.value * 180. / np.pi

    def set_degrees(self, degree_val):
        if degree_val is None:
            self.value = None
        else:
            self.value = degree_val * np.pi / 180.


class UVData:
    supported_file_types = ['uvfits', 'miriad', 'fhd']

    uvfits_required_extra = ['xyz_telescope_frame', 'x_telescope',
                             'y_telescope', 'z_telescope',
                             'antenna_positions', 'GST0', 'RDate',
                             'earth_omega', 'DUT1', 'TIMESYS']

    def __init__(self):
        # add the default_required_attributes to the class?
        # dimension definitions
        self.Ntimes = UVProperty(description='Number of times')
        self.Nbls = UVProperty(description='number of baselines')
        self.Nblts = UVProperty(description='Ntimes * Nbls')
        self.Nfreqs = UVProperty(description='number of frequency channels')
        self.Npols = UVProperty(description='number of polarizations')

        desc = ('array of the visibility data, size: (Nblts, Nspws, Nfreqs, '
                'Npols), type = complex float, in units of self.vis_units')
        self.data_array = UVProperty(description=desc)

        self.vis_units = UVProperty(description='Visibility units, options '
                                    '["uncalib","Jy","K str"]')

        desc = ('number of data points averaged into each data element, '
                'type = int, same shape as data_array')
        self.nsample_array = UVProperty(description=desc)

        self.flag_array = UVProperty(description='boolean flag, True is '
                                     'flagged, same shape as data_array.')

        self.Nspws = UVProperty(description='number of spectral windows '
                                '(ie non-contiguous spectral chunks)')

        self.spw_array = UVProperty(description='array of spectral window '
                                    'numbers')

        desc = ('Projected baseline vectors relative to phase center, (3,Nblts), '
                'units meters')
        self.uvw_array = UVProperty(description=desc)

        self.time_array = UVProperty(description='array of times, center '
                                     'of integration, dimension (Nblts), '
                                     'units Julian Date')

        self.lst_array = UVProperty(description='array of lsts, center '
                                     'of integration, dimension (Nblts), '
                                     'units radians')

        desc = ('array of first antenna indices, dimensions (Nblts), '
                'type = int, 0 indexed')
        self.ant_1_array = UVProperty(description=desc)
        desc = ('array of second antenna indices, dimensions (Nblts), '
                'type = int, 0 indexed')
        self.ant_2_array = UVProperty(description=desc)

        desc = ('array of baseline indices, dimensions (Nblts), '
                'type = int; baseline = 2048 * (ant2+1) + (ant1+1) + 2^16 '
                '(may this break casa?)')
        self.baseline_array = UVProperty(description=desc)

        # this dimensionality of freq_array does not allow for different spws to have
        # different dimensions
        self.freq_array = UVProperty(description='array of frequencies, '
                                     'dimensions (Nspws,Nfreqs), units Hz')

        desc = ('array of polarization integers (Npols). '
                'AIPS Memo 117 says: stokes 1:4 (I,Q,U,V);  '
                'circular -1:-4 (RR,LL,RL,LR); linear -5:-8 (XX,YY,XY,YX)')
        self.polarization_array = UVProperty(description=desc)

        self.integration_time = UVProperty(description='length of the '
                                           'integration (s)')
        self.channel_width = UVProperty(description='width of channel (Hz)')

        # --- observation information ---
        self.object_name = UVProperty(description='source or field '
                                      'observed (string)')
        self.telescope_name = UVProperty(description='name of telescope '
                                         '(string)')
        self.instrument = UVProperty(description='receiver or backend.')
        self.latitude = AngleUVProperty(description='latitude of telescope, '
                                        'units radians')
        self.longitude = AngleUVProperty(description='longitude of telescope, '
                                         'units degrees')
        self.altitude = UVProperty(description='altitude of telescope, '
                                   'units meters')
        self.history = UVProperty(description='string of history, units '
                                  'English')

        desc = ('epoch year of the phase applied to the data (eg 2000)')
        self.phase_center_epoch = UVProperty(description=desc)

        # --- antenna information ----
        desc = ('number of antennas with data present. May be smaller ' +
                'than the number of antennas in the array')
        self.Nants_data = UVProperty(description=desc)
        desc = ('number of antennas in the array. May be larger ' +
                'than the number of antennas with data')
        self.Nants_telescope = UVProperty(description=desc)
        desc = ('list of antenna names, dimensions (Nants_telescope), '
                'indexed by self.ant_1_array, self.ant_2_array, '
                'self.antenna_indices. There must be one '
                'entry here for each unique entry in self.ant_1_array and '
                'self.ant_2_array, but there may be extras as well.')
        self.antenna_names = UVProperty(description=desc)

        desc = ('integer index into antenna_names, dimensions '
                '(Nants_telescope). There must be one '
                'entry here for each unique entry in self.ant_1_array and '
                'self.ant_2_array, but there may be extras as well.')
        self.antenna_indices = UVProperty(description=desc)

        # -------- extra, non-required properties ----------
        desc = ('any user supplied extra keywords, type=dict')
        self.extra_keywords = ExtraKeywordUVProperty(description=desc)

        self.dateobs = UVProperty(required=False,
                                  description='date of observation')

        desc = ('coordinate frame for antenna positions '
                '(eg "ITRF" -also google ECEF). NB: ECEF has x running '
                'through long=0 and z through the north pole')
        self.xyz_telescope_frame = UVProperty(required=False, description=desc,
                                              spoof_val='ITRF')

        self.x_telescope = UVProperty(required=False,
                                      description='x coordinates of array '
                                      'center in meters in coordinate frame',
                                      spoof_val=0)
        self.y_telescope = UVProperty(required=False,
                                      description='y coordinates of array '
                                      'center in meters in coordinate frame',
                                      spoof_val=0)
        self.z_telescope = UVProperty(required=False,
                                      description='z coordinates of array '
                                      'center in meters in coordinate frame',
                                      spoof_val=0)
        desc = ('array giving coordinates of antennas relative to '
                '{x,y,z}_telescope in the same frame, (Nants_telescope, 3)')
        self.antenna_positions = AntPositionUVProperty(required=False,
                                                       description=desc)

        desc = ('ra of zenith. units: radians, shape (Nblts)')
        self.zenith_ra = AngleUVProperty(required=False, description=desc)

        desc = ('dec of zenith. units: radians, shape (Nblts)')
        # in practice, dec of zenith will never change; does not need to be shape Nblts
        self.zenith_dec = AngleUVProperty(required=False, description=desc)

        desc = ('right ascension of phase center (see uvw_array), '
                'units radians')
        self.phase_center_ra = AngleUVProperty(required=False, description=desc)

        desc = ('declination of phase center (see uvw_array), '
                'units radians')
        self.phase_center_dec = AngleUVProperty(required=False, description=desc)

        # --- other stuff ---
        # the below are copied from AIPS memo 117, but could be revised to
        # merge with other sources of data.
        self.GST0 = UVProperty(required=False,
                               description='Greenwich sidereal time at '
                               'midnight on reference date', spoof_val=0)
        self.RDate = UVProperty(required=False,
                                description='date for which the GST0 or '
                                'whatever... applies', spoof_val=0)
        self.earth_omega = UVProperty(required=False,
                                      description='earth\'s rotation rate '
                                      'in degrees per day', spoof_val=360.985)
        self.DUT1 = UVProperty(required=False,
                               description='DUT1 (google it) AIPS 117 '
                               'calls it UT1UTC', spoof_val=0.0)
        self.TIMESYS = UVProperty(required=False,
                                  description='We only support UTC',
                                  spoof_val='UTC')

        desc = ('FHD thing we do not understand, something about the time '
                'at which the phase center is normal to the chosen UV plane '
                'for phasing')
        self.uvplane_reference_time = UVProperty(required=False,
                                                 description=desc,
                                                 spoof_val=0)

    def property_iter(self):
        attribute_list = [a for a in dir(self) if not a.startswith('__') and
                          not callable(getattr(self, a))]
        prop_list = []
        for a in attribute_list:
            attr = getattr(self, a)
            if isinstance(attr, UVProperty):
                prop_list.append(a)
        for a in prop_list:
            yield a

    def required_property_iter(self):
        attribute_list = [a for a in dir(self) if not a.startswith('__') and
                          not callable(getattr(self, a))]
        required_list = []
        for a in attribute_list:
            attr = getattr(self, a)
            if isinstance(attr, UVProperty):
                if attr.required:
                    required_list.append(a)
        for a in required_list:
            yield a

    def extra_property_iter(self):
        attribute_list = [a for a in dir(self) if not a.startswith('__') and
                          not callable(getattr(self, a))]
        extra_list = []
        for a in attribute_list:
            attr = getattr(self, a)
            if isinstance(attr, UVProperty):
                if not attr.required:
                    extra_list.append(a)
        for a in extra_list:
            yield a

    def __eq__(self, other):
        if isinstance(other, self.__class__):
            # only check that required properties are identical
            isequal = True
            for p in self.required_property_iter():
                self_prop = getattr(self, p)
                other_prop = getattr(other, p)
                if self_prop != other_prop:
                    print('property {pname} does not match. Left is {lval} '
                          'and right is {rval}'.
                          format(pname=p, lval=str(self_prop.value),
                                 rval=str(other_prop.value)))
                    isequal = False
            return isequal
        else:
            print('Classes do not match')
            return False

    def __ne__(self, other):
        return not self.__eq__(other)

    def baseline_to_antnums(self, baseline):
        if self.Nants_telescope > 2048:
            raise StandardError('error Nants={Nants}>2048 not '
                                'supported'.format(Nants=self.Nants_telescope))
        if np.min(baseline) > 2**16:
            i = (baseline - 2**16) % 2048 - 1
            j = (baseline - 2**16 - (i + 1)) / 2048 - 1
        else:
            i = (baseline) % 256 - 1
            j = (baseline - (i + 1)) / 256 - 1
        return i, j

    def antnums_to_baseline(self, i, j, attempt256=False):
        # set the attempt256 keyword to True to (try to) use the older
        # 256 standard used in many uvfits files
        # (will use 2048 standard if there are more than 256 antennas)
        if self.Nants_telescope > 2048:
            raise StandardError('cannot convert i,j to a baseline index '
                                'with Nants={Nants}>2048.'
                                .format(Nants=self.Nants_telescope))
        if attempt256:
            if (np.max(i) < 255 and np.max(j) < 255):
                return 256 * (j + 1) + (i + 1)
            else:
                print('Max antnums are {} and {}'.format(np.max(i), np.max(j)))
                message = 'antnums_to_baseline: found > 256 antennas, using ' \
                          '2048 baseline indexing. Beware compatibility ' \
                          'with CASA etc'
                warnings.warn(message)

        return 2048 * (j + 1) + (i + 1) + 2**16

    def _gethduaxis(self, D, axis):
        ax = str(axis)
        N = D.header['NAXIS' + ax]
        X0 = D.header['CRVAL' + ax]
        dX = D.header['CDELT' + ax]
        Xi0 = D.header['CRPIX' + ax] - 1
        return np.arange(X0 - dX * Xi0, X0 - dX * Xi0 + N * dX, dX)

    def _indexhdus(self, hdulist):
        # input a list of hdus
        # return a dictionary of table names
        tablenames = {}
        for i in range(len(hdulist)):
            try:
                tablenames[hdulist[i].header['EXTNAME']] = i
            except(KeyError):
                continue
        return tablenames

    def set_LatLonAlt(self):
        if (self.xyz_telescope_frame.value == "ITRF" and
                self.x_telescope.value is not None and
                self.y_telescope.value is not None and
                self.z_telescope.value is not None):
            # see wikipedia geodetic_datum and Datum transformations of
            # GPS positions PDF in docs folder
            gps_b = 6356752.31424518
            gps_a = 6378137
            e_squared = 6.69437999014e-3
            e_prime_squared = 6.73949674228e-3
            gps_p = np.sqrt(self.x_telescope.value**2 +
                            self.y_telescope.value**2)
            gps_theta = np.arctan2(self.z_telescope.value * gps_a,
                                   gps_p * gps_b)
            if self.latitude.value is None:
                self.latitude.value = np.arctan2(self.z_telescope.value +
                                                 e_prime_squared * gps_b *
                                                 np.sin(gps_theta)**3,
                                                 gps_p - e_squared * gps_a *
                                                 np.cos(gps_theta)**3)
            # todo these should probably always overwrite
            if self.longitude.value is None:
                self.longitude.value = np.arctan2(self.y_telescope.value,
                                                  self.x_telescope.value)
            gps_N = gps_a / np.sqrt(1 - e_squared *
                                    np.sin(self.latitude.value)**2)
            if self.altitude.value is None:
                self.altitude.value = ((gps_p / np.cos(self.latitude.value)) -
                                       gps_N)
        else:
            raise ValueError('No x/y/z_telescope value assigned and '
                             'xyz_telescope_frame is not "ITRF"')

    def setXYZ_from_LatLon(self):
        # check that the coordinates we need actually exist
        if None in (self.latitude.value, self.longitude.value,
                    self.altitude.value):
            raise ValueError('lat/lon or altitude not found')
        # see wikipedia geodetic_datum and Datum transformations of
        # GPS positions PDF in docs folder
        gps_b = 6356752.31424518
        gps_a = 6378137
        e_squared = 6.69437999014e-3
        e_prime_squared = 6.73949674228e-3
        gps_N = gps_a / np.sqrt(1 - e_squared *
                                np.sin(self.latitude.value)**2)
        self.x_telescope.value = ((gps_N + self.altitude.value) *
                                  np.cos(self.latitude.value) *
                                  np.cos(self.longitude.value))
        self.y_telescope.value = ((gps_N + self.altitude.value) *
                                  np.cos(self.latitude.value) *
                                  np.sin(self.longitude.value))
        self.z_telescope.value = ((gps_b**2 / gps_a**2 * gps_N +
                                   self.altitude.value) *
                                  np.sin(self.latitude.value))
        return True

    def set_lsts_from_time_array(self):
        lsts = []
        curtime = self.time_array.value[0]
        for ind,jd in enumerate(self.time_array.value):
            if ind == 0 or not np.isclose(jd,curtime,atol=1e-6,rtol=1e-12):
                curtime = jd
                t = Time(jd,format='jd',location=(self.longitude.degrees(),self.latitude.degrees()))
            lsts.append(t.sidereal_time('apparent').radian)
        self.lst_array.value = np.array(lsts)
        return True

    def phase(self, ra=None, dec=None, time=None):
        #phase drift scan data to a single ra/dec or time (i.e. ra/dec of zenith
        #at that time).  will not phase already phased data.
        if self.phase_center_ra.value != None or self.phase_center_dec.value != None:
            raise ValueError('The data is already phased; can only phase drift scanning data.') 

        if ra != None and dec != None and time == None:
            ra = ra
            dec = dec
        elif ra == None and dec == None and time != None:
            t = Time(time,format='jd',location=(self.longitude.degrees(),self.latitude.degrees()))
            ra = self.longitude.value - t.sidereal_time('apparent').radian
            dec = self.latitude.value
        #calculate ra/dec from time
        else:
            raise ValueError('Need to define either ra/dec or time (but not both).')

        self.phase_center_ra.value = ra
        self.phase_center_dec.value = dec

        for ind,lst in enumerate(self.lst_array.value):
            m = a.coord.eq2top_m(lst - ra, dec)
            uvw0 = self.uvw_array.value[:,ind]
            uvw = np.dot(m,uvw0).transpose()
            self.uvw_array.value[:,ind] = uvw
            phs = np.exp(-1j*2*np.pi*uvw[2])
            self.data_array.value[ind] *= phs
        return True
 
    def check(self):
        # loop through all required properties, make sure that they are filled
        for p in self.required_property_iter():
            prop = getattr(self, p)
            if prop.value is None:
                raise ValueError('Required UVProperty ' + p +
                                 ' has not been set.')
        return True

    def write(self, filename):
        self.check()
        # filename ending in .uvfits gets written as a uvfits
        if filename.endswith('.uvfits'):
            self.write_uvfits(self, filename)

    def read(self, filename, file_type):
        """
        General read function which calls file_type specific read functions
        Inputs:
            filename: string or list of strings
                May be a file name, directory name or a list of file names
                depending on file_type
            file_type: string
                Must be a supported type, see self.supported_file_types
        """
        if file_type not in self.supported_file_types:
            raise ValueError('file_type must be one of ' +
                             ' '.join(self.supported_file_types))
        if file_type == '.uvfits':
            self.read_uvfits(self, filename)
        elif file_type == 'miriad':
            self.read_miriad(self, filename)
        elif file_type == 'fhd':
            self.read_fhd(self, filename)
        self.check()

    def read_uvfits(self, filename):

        F = fits.open(filename)
        D = F[0]  # assumes the visibilities are in the primary hdu
        hdunames = self._indexhdus(F)  # find the rest of the tables
        # check that we have a single source file!! (TODO)

        # astropy.io fits reader scales date according to relevant PZER0 (?)
        time0_array = D.data['DATE']
        try:
            # uvfits standard is to have 2 DATE parameters, both floats:
            # DATE (full day) and _DATE (fractional day)
            time1_array = D.data['_DATE']
            self.time_array.value = (time0_array.astype(np.double) +
                                     time1_array.astype(np.double))
        except(KeyError):
            # cotter uvfits files have one DATE that is a double
            self.time_array.value = time0_array
            if np.finfo(time0_array[0]).precision < 5:
                raise ValueError('JDs in this file are not precise to '
                                 'better than a second.')
            if (np.finfo(time0_array[0]).precision > 5 and
                    np.finfo(time0_array[0]).precision < 8):
                warnings.warn('The JDs in this file have sub-second '
                              'precision, but not sub-millisecond. '
                              'Use with caution.')

        self.Ntimes.value = len(np.unique(self.time_array.value))

        # if antenna arrays are present, use them. otherwise use baseline array
        try:
            # Note: uvfits antennas are 1 indexed,
            # need to subtract one to get to 0-indexed
            self.ant_1_array.value = D.data.field('ANTENNA1') - 1
            self.ant_2_array.value = D.data.field('ANTENNA2') - 1
        except:
            # cannot set this to be the baseline array because it uses the
            # 256 convention, not our 2048 convention
            bl_input_array = D.data.field('BASELINE')

            # get antenna arrays based on uvfits baseline array
            self.ant_1_array.value, self.ant_2_array.value = \
                self.baseline_to_antnums(bl_input_array)

        # get self.baseline_array using our convention
        self.baseline_array.value = \
            self.antnums_to_baseline(self.ant_1_array.value,
                                     self.ant_2_array.value)
        self.Nbls.value = len(np.unique(self.baseline_array.value))

        # initialize internal variables based on the antenna table
        self.Nants_data.value = int(np.max([len(np.unique(self.ant_1_array.value)),
                                        len(np.unique(self.ant_2_array.value))]))

        # check if we have an spw dimension
        if D.header['NAXIS'] == 7:
            if D.header['NAXIS5'] > 1:
                raise ValueError('Sorry.  Files with more than one spectral' +
                                 'window (spw) are not yet supported. A ' +
                                 'great project for the interested student!')
            self.Nspws.value = D.header['NAXIS5']
            self.data_array.value = (D.data.field('DATA')
                                     [:, 0, 0, :, :, :, 0] +
                                     1j * D.data.field('DATA')
                                     [:, 0, 0, :, :, :, 1])
            self.flag_array.value = (D.data.field('DATA')
                                     [:, 0, 0, :, :, :, 2] <= 0)
            self.nsample_array.value = np.abs(D.data.field('DATA')
                                              [:, 0, 0, :, :, :, 2])
            self.Nspws.value = D.header['NAXIS5']
            assert(self.Nspws.value == self.data_array.value.shape[1])

            # the axis number for phase center depends on if the spw exists
            self.spw_array.value = self._gethduaxis(D, 5) - 1  # subtract 1 to be zero-indexed

            self.phase_center_ra.set_degrees(np.array(D.header['CRVAL6']).astype(np.float64))
            self.phase_center_dec.set_degrees(np.array(D.header['CRVAL7']).astype(np.float64))
        else:
            # in many uvfits files the spw axis is left out,
            # here we put it back in so the dimensionality stays the same
            self.data_array.value = (D.data.field('DATA')[:, 0, 0, :, :, 0] +
                                     1j * D.data.field('DATA')
                                     [:, 0, 0, :, :, 1])
            self.data_array.value = self.data_array.value[:, np.newaxis, :, :]
            self.flag_array.value = (D.data.field('DATA')
                                     [:, 0, 0, :, :, 2] <= 0)
            self.flag_array.value = self.flag_array.value[:, np.newaxis, :, :]
            self.nsample_array.value = np.abs(D.data.field('DATA')
                                              [:, 0, 0, :, :, 2])
            self.nsample_array.value = (self.nsample_array.value
                                        [:, np.newaxis, :, :])

            # the axis number for phase center depends on if the spw exists
            self.Nspws.value = 1
            self.spw_array.value = np.array([0])

            self.phase_center_ra.set_degrees(np.array(D.header['CRVAL5']).astype(np.float64))
            self.phase_center_dec.set_degrees(np.array(D.header['CRVAL6']).astype(np.float64))

        # get dimension sizes
        self.Nfreqs.value = D.header['NAXIS4']
        assert(self.Nfreqs.value == self.data_array.value.shape[2])
        self.Npols.value = D.header['NAXIS3']
        assert(self.Npols.value == self.data_array.value.shape[3])
        self.Nblts.value = D.header['GCOUNT']
        assert(self.Nblts.value == self.data_array.value.shape[0])

        # read baseline vectors in units of seconds, return in meters
        self.uvw_array.value = (np.array(np.stack((D.data.field('UU'),
                                                   D.data.field('VV'),
                                                   D.data.field('WW')))) *
                                const.c.to('m/s').value)

        self.freq_array.value = self._gethduaxis(D, 4)
        self.channel_width.value = D.header['CDELT4']

        try:
            self.integration_time.value = float(D.data.field('INTTIM')[0])
        except:
            if self.Ntimes.value > 1:
                self.integration_time.value = \
                    float(np.diff(np.sort(list(set(self.time_array.value))))[0])
            else:
                raise ValueError('integration time not specified and only '
                                 'one time present')

        # TODO iterate over the spw axis, for now we just have one spw
        self.freq_array.value.shape = (1,) + self.freq_array.value.shape

        self.polarization_array.value = self._gethduaxis(D, 3)

        # other info -- not required but frequently used
        self.object_name.value = D.header.get('OBJECT', None)
        self.telescope_name.value = D.header.get('TELESCOP', None)
        self.instrument.value = D.header.get('INSTRUME', None)
        self.latitude.set_degrees(D.header.get('LAT', None))
        self.longitude.set_degrees(D.header.get('LON', None))
        self.altitude.value = D.header.get('ALT', None)
        self.dateobs.value = D.header.get('DATE-OBS', None)
        self.history.value = str(D.header.get('HISTORY', ''))
        self.vis_units.value = D.header.get('BUNIT', 'UNCALIB')
        self.phase_center_epoch.value = D.header.get('EPOCH', None)

        # find all the header items after the history and keep them as a dict
        etcpointer = 0
        for thing in D.header:
            etcpointer += 1
            if thing == 'HISTORY':
                etcpointer += 1
                break
        for key in D.header[etcpointer:]:
            if key == '':
                continue
            if key == 'HISTORY':
                continue
            self.extra_keywords.value[key] = D.header[key]

        # READ the antenna table
        # TODO FINISH & test
        ant_hdu = F[hdunames['AIPS AN']]

        # stuff in columns
        self.antenna_names.value = ant_hdu.data.field('ANNAME').tolist()

        self.antenna_indices.value = ant_hdu.data.field('NOSTA')

        self.Nants_telescope.value = len(self.antenna_indices.value)

        # stuff in the header
        if self.telescope_name.value is None:
            self.telescope_name.value = ant_hdu.header['ARRNAM']

        try:
            self.xyz_telescope_frame.value = ant_hdu.header['FRAME']
        except:
            cotter_version = D.header.get('COTVER', None)
            if cotter_version is None:
                warnings.warn('Required Antenna frame keyword not set, '
                              'setting to ????')
                self.xyz_telescope_frame.value = '????'
            else:
                warnings.warn('Required Antenna frame keyword not set, '
                              ' since this is a Cotter file, setting to ITRF')
                self.xyz_telescope_frame.value = 'ITRF'

        #VLA incorrectly sets ARRAYX/ARRAYY/ARRAYZ to 0, and puts array center
        #in the antenna positions themselves
        if np.isclose(ant_hdu.header['ARRAYX'],0) and np.isclose(ant_hdu.header['ARRAYY'],0) and np.isclose(ant_hdu.header['ARRAYZ'],0):
            self.x_telescope.value = np.mean(ant_hdu.data['STABXYZ'][:,0])
            self.y_telescope.value = np.mean(ant_hdu.data['STABXYZ'][:,1])
            self.z_telescope.value = np.mean(ant_hdu.data['STABXYZ'][:,2])
            self.antenna_positions.value = ant_hdu.data.field('STABXYZ') - np.array([self.x_telescope.value, self.y_telescope.value,self.z_telescope.value])

        else:
            self.x_telescope.value = ant_hdu.header['ARRAYX']
            self.y_telescope.value = ant_hdu.header['ARRAYY']
            self.z_telescope.value = ant_hdu.header['ARRAYZ']
            self.antenna_positions.value = ant_hdu.data.field('STABXYZ')
        self.GST0.value = ant_hdu.header['GSTIA0']
        self.RDate.value = ant_hdu.header['RDATE']
        self.earth_omega.value = ant_hdu.header['DEGPDY']
        self.DUT1.value = ant_hdu.header['UT1UTC']
        try:
            self.TIMESYS.value = ant_hdu.header['TIMESYS']
        except(KeyError):
            # CASA misspells this one
            self.TIMESYS.value = ant_hdu.header['TIMSYS']

        del(D)

        if (self.latitude.value is None or self.longitude.value is None or
                self.altitude.value is None):
            self.set_LatLonAlt()

        self.set_lsts_from_time_array()

        # check if object has all required uv_properties set
        self.check()
        return True

    def write_uvfits(self, filename, spoof_nonessential=False):
        # first check if object has all required uv_properties set
        self.check()

        if self.phase_center_ra.value == None or self.phase_center_dec.value == None:
            #raise ValueError('The data does not have a defined phase center, which '
            #                  'means it is a drift scan.  Phase the data to a single '
            #                  'point before writing a uvfits file.')
            print 'The data does not have a defined phase center.  Phasing to zenith of the first timestamp.'
            self.phase(time=self.time_array.value[0])

        for p in self.extra_property_iter():
            prop = getattr(self, p)
            if p in self.uvfits_required_extra:
                if prop.value is None:
                    if spoof_nonessential:
                        # spoof extra keywords required for uvfits
                        prop.apply_spoof(self)
                        setattr(self, p, prop)
                    else:
                        raise ValueError('Required attribute {attribute} '
                                         'for uvfits not defined. Define or '
                                         'set spoof_nonessential to True to '
                                         'spoof this attribute.'
                                         .format(attribute=attribute_key))

        # TODO document the uvfits weights convention on wiki
        weights_array = self.nsample_array.value * \
            np.where(self.flag_array.value, -1, 1)
        data_array = self.data_array.value[:, np.newaxis, np.newaxis, :, :, :,
                                           np.newaxis]
        weights_array = weights_array[:, np.newaxis, np.newaxis, :, :, :,
                                      np.newaxis]
        # uvfits_array_data shape will be  (Nblts,1,1,[Nspws],Nfreqs,Npols,3)
        uvfits_array_data = np.concatenate([data_array.real,
                                           data_array.imag,
                                           weights_array], axis=6)

        uvw_array_sec = self.uvw_array.value / const.c.to('m/s').value
        jd_midnight = np.floor(self.time_array.value[0] - 0.5) + 0.5

        # uvfits convention is that time_array + jd_midnight = actual JD
        # jd_midnight is julian midnight on first day of observation
        time_array = self.time_array.value - jd_midnight

        int_time_array = (np.zeros_like((time_array), dtype=np.float) +
                          self.integration_time.value)

        # list contains arrays of [u,v,w,date,baseline];
        # each array has shape (Nblts)
        if (np.max(self.ant_1_array.value) < 255 and
                np.max(self.ant_2_array.value) < 255):
            # if the number of antennas is less than 256 then include both the
            # baseline array and the antenna arrays in the group parameters.
            # Otherwise just use the antenna arrays
            baselines_use = self.antnums_to_baseline(self.ant_1_array.value,
                                                     self.ant_2_array.value,
                                                     attempt256=True)

            # Note that uvfits antenna arrays are 1-indexed so we add 1
            # to our 0-indexed arrays
            group_parameter_list = [uvw_array_sec[0], uvw_array_sec[1],
                                    uvw_array_sec[2],
                                    np.zeros_like(time_array),
                                    time_array, baselines_use,
                                    self.ant_1_array.value + 1,
                                    self.ant_2_array.value + 1,
                                    int_time_array]

            hdu = fits.GroupData(uvfits_array_data,
                                 parnames=['UU      ', 'VV      ', 'WW      ',
                                           'DATE    ', 'DATE    ', 'BASELINE',
                                           'ANTENNA1', 'ANTENNA2', 'INTTIM'],
                                 pardata=group_parameter_list, bitpix=-32)
        else:
            # Note that uvfits antenna arrays are 1-indexed so we add 1
            # to our 0-indexed arrays
            group_parameter_list = [uvw_array_sec[0], uvw_array_sec[1],
                                    uvw_array_sec[2],
                                    np.zeros_like(time_array),
                                    time_array,
                                    self.ant_1_array.value + 1,
                                    self.ant_2_array.value + 1,
                                    int_time_array]

            hdu = fits.GroupData(uvfits_array_data,
                                 parnames=['UU      ', 'VV      ', 'WW      ',
                                           'DATE    ', 'DATE    ',
                                           'ANTENNA1', 'ANTENNA2', 'INTTIM'],
                                 pardata=group_parameter_list, bitpix=-32)

        hdu = fits.GroupsHDU(hdu)

        # hdu.header['PTYPE1  '] = 'UU      '
        hdu.header['PSCAL1  '] = 1.0
        hdu.header['PZERO1  '] = 0.0

        # hdu.header['PTYPE2  '] = 'VV      '
        hdu.header['PSCAL2  '] = 1.0
        hdu.header['PZERO2  '] = 0.0

        # hdu.header['PTYPE3  '] = 'WW      '
        hdu.header['PSCAL3  '] = 1.0
        hdu.header['PZERO3  '] = 0.0

        # hdu.header['PTYPE4  '] = 'DATE    '
        hdu.header['PSCAL4  '] = 1.0
        hdu.header['PZERO4  '] = jd_midnight

        # hdu.header['PTYPE5  '] = 'DATE    '
        hdu.header['PSCAL5  '] = 1.0
        hdu.header['PZERO5  '] = 0.0

        # hdu.header['PTYPE6  '] = 'BASELINE'
        hdu.header['PSCAL6  '] = 1.0
        hdu.header['PZERO6  '] = 0.0

        # hdu.header['PTYPE7  '] = 'INTTIM'
        hdu.header['PSCAL7  '] = 1.0
        hdu.header['PZERO7  '] = 0.0

        # ISO string of first time in self.time_array
        hdu.header['DATE-OBS'] = Time(self.time_array.value[0], scale='utc',
                                      format='jd').iso

        hdu.header['CTYPE2  '] = 'COMPLEX '
        hdu.header['CRVAL2  '] = 1.0
        hdu.header['CRPIX2  '] = 1.0
        hdu.header['CDELT2  '] = 1.0

        hdu.header['CTYPE3  '] = 'STOKES  '
        hdu.header['CRVAL3  '] = self.polarization_array.value[0]
        hdu.header['CRPIX3  '] = 1.0
        try:
            hdu.header['CDELT3  '] = np.diff(self.polarization_array.value)[0]
        except(IndexError):
            hdu.header['CDELT3  '] = 1.0

        hdu.header['CTYPE4  '] = 'FREQ    '
        hdu.header['CRVAL4  '] = self.freq_array.value[0, 0]
        hdu.header['CRPIX4  '] = 1.0
        hdu.header['CDELT4  '] = np.diff(self.freq_array.value[0])[0]

        hdu.header['CTYPE5  '] = 'IF      '
        hdu.header['CRVAL5  '] = 1.0
        hdu.header['CRPIX5  '] = 1.0
        hdu.header['CDELT5  '] = 1.0

        hdu.header['CTYPE6  '] = 'RA'
        hdu.header['CRVAL6  '] = self.phase_center_ra.degrees()

        hdu.header['CTYPE7  '] = 'DEC'
        hdu.header['CRVAL7  '] = self.phase_center_dec.degrees()

        hdu.header['BUNIT   '] = self.vis_units.value
        hdu.header['BSCALE  '] = 1.0
        hdu.header['BZERO   '] = 0.0

        hdu.header['OBJECT  '] = self.object_name.value
        hdu.header['TELESCOP'] = self.telescope_name.value
        hdu.header['LAT     '] = self.latitude.degrees()
        hdu.header['LON     '] = self.longitude.degrees()
        hdu.header['ALT     '] = self.altitude.value
        hdu.header['INSTRUME'] = self.instrument.value
        hdu.header['EPOCH   '] = float(self.phase_center_epoch.value)

        for line in self.history.value.splitlines():
            hdu.header.add_history(line)

        # end standard keywords; begin user-defined keywords
        for key, value in self.extra_keywords.value.iteritems():
            # header keywords have to be 8 characters or less
            keyword = key[:8].upper()
            # print "keyword=-value-", keyword+'='+'-'+str(value)+'-'
            hdu.header[keyword] = value

        # ADD the ANTENNA table
        staxof = np.zeros(self.Nants_telescope.value)

        # 0 specifies alt-az, 6 would specify a phased array
        mntsta = np.zeros(self.Nants_telescope.value)

        # beware, X can mean just about anything
        poltya = np.full((self.Nants_telescope.value), 'X', dtype=np.object_)
        polaa = [90.0] + np.zeros(self.Nants_telescope.value)
        poltyb = np.full((self.Nants_telescope.value), 'Y', dtype=np.object_)
        polab = [0.0] + np.zeros(self.Nants_telescope.value)

        col1 = fits.Column(name='ANNAME', format='8A',
                           array=self.antenna_names.value)
        col2 = fits.Column(name='STABXYZ', format='3D',
                           array=self.antenna_positions.value)
        col3 = fits.Column(name='NOSTA', format='1J',
                           array=self.antenna_indices.value)
        col4 = fits.Column(name='MNTSTA', format='1J', array=mntsta)
        col5 = fits.Column(name='STAXOF', format='1E', array=staxof)
        col6 = fits.Column(name='POLTYA', format='1A', array=poltya)
        col7 = fits.Column(name='POLAA', format='1E', array=polaa)
        # col8 = fits.Column(name='POLCALA', format='3E', array=polcala)
        col9 = fits.Column(name='POLTYB', format='1A', array=poltyb)
        col10 = fits.Column(name='POLAB', format='1E', array=polab)
        # col11 = fits.Column(name='POLCALB', format='3E', array=polcalb)
        # note ORBPARM is technically required, but we didn't put it in

        cols = fits.ColDefs([col1, col2, col3, col4, col5, col6, col7, col9,
                             col10])

        ant_hdu = fits.BinTableHDU.from_columns(cols)

        ant_hdu.header['EXTNAME'] = 'AIPS AN'
        ant_hdu.header['EXTVER'] = 1

        ant_hdu.header['ARRAYX'] = self.x_telescope.value
        ant_hdu.header['ARRAYY'] = self.y_telescope.value
        ant_hdu.header['ARRAYZ'] = self.z_telescope.value
        ant_hdu.header['FRAME'] = self.xyz_telescope_frame.value
        ant_hdu.header['GSTIA0'] = self.GST0.value
        ant_hdu.header['FREQ'] = self.freq_array.value[0, 0]
        ant_hdu.header['RDATE'] = self.RDate.value
        ant_hdu.header['UT1UTC'] = self.DUT1.value

        ant_hdu.header['TIMSYS'] = self.TIMESYS.value
        if self.TIMESYS == 'IAT':
            warnings.warn('This file has an "IAT" time system. Files of '
                          'this type are not properly supported')
        ant_hdu.header['ARRNAM'] = self.telescope_name.value
        ant_hdu.header['NO_IF'] = self.Nspws.value
        ant_hdu.header['DEGPDY'] = self.earth_omega.value
        # ant_hdu.header['IATUTC'] = 35.

        # set mandatory parameters which are not supported by this object
        # (or that we just don't understand)
        ant_hdu.header['NUMORB'] = 0

        # note: Bart had this set to 3. We've set it 0 after aips 117. -jph
        ant_hdu.header['NOPCAL'] = 0

        ant_hdu.header['POLTYPE'] = 'X-Y LIN'

        # note: we do not support the concept of "frequency setups"
        # -- lists of spws given in a SU table.
        ant_hdu.header['FREQID'] = -1

        # if there are offsets in images, this could be the culprit
        ant_hdu.header['POLARX'] = 0.0
        ant_hdu.header['POLARY'] = 0.0

        ant_hdu.header['DATUTC'] = 0  # ONLY UTC SUPPORTED

        # we always output right handed coordinates
        ant_hdu.header['XYZHAND'] = 'RIGHT'

        # ADD the FQ table
        # skipping for now and limiting to a single spw

        # write the file
        hdulist = fits.HDUList(hdus=[hdu, ant_hdu])
        hdulist.writeto(filename, clobber=True)

        return True

    def read_fhd(self, filelist, use_model=False):
        """
        Read in fhd visibility save files
            filelist: list
                list of files containing fhd-style visibility data.
                Must include at least one polarization file, a params file and
                a flag file.
        """

        datafiles = {}
        params_file = None
        flags_file = None
        settings_file = None
        if use_model:
            data_name = '_vis_model_'
        else:
            data_name = '_vis_'
        for file in filelist:
            if file.lower().endswith(data_name + 'xx.sav'):
                datafiles['xx'] = xx_datafile = file
            elif file.lower().endswith(data_name + 'yy.sav'):
                datafiles['yy'] = yy_datafile = file
            elif file.lower().endswith(data_name + 'xy.sav'):
                datafiles['xy'] = xy_datafile = file
            elif file.lower().endswith(data_name + 'yx.sav'):
                datafiles['yx'] = yx_datafile = file
            elif file.lower().endswith('_params.sav'):
                params_file = file
            elif file.lower().endswith('_flags.sav'):
                flags_file = file
            elif file.lower().endswith('_settings.txt'):
                settings_file = file
            else:
                continue

        if len(datafiles) < 1:
            raise StandardError('No data files included in file list')
        if params_file is None:
            raise StandardError('No params file included in file list')
        if flags_file is None:
            raise StandardError('No flags file included in file list')
        if settings_file is None:
            warnings.warn('No settings file included in file list')

        # TODO: add checking to make sure params, flags and datafiles are
        # consistent with each other

        vis_data = {}
        for pol, file in datafiles.iteritems():
            this_dict = readsav(file, python_dict=True)
            if use_model:
                vis_data[pol] = this_dict['vis_model_ptr']
            else:
                vis_data[pol] = this_dict['vis_ptr']
            this_obs = this_dict['obs']
            data_dimensions = vis_data[pol].shape

        obs = this_obs
        bl_info = obs['BASELINE_INFO'][0]
        meta_data = obs['META_DATA'][0]
        astrometry = obs['ASTR'][0]
        fhd_pol_list = []
        for pol in obs['POL_NAMES'][0]:
            fhd_pol_list.append(pol.decode("utf-8").lower())

        params_dict = readsav(params_file, python_dict=True)
        params = params_dict['params']

        flags_dict = readsav(flags_file, python_dict=True)
        flag_data = {}
        for index, f in enumerate(flags_dict['flag_arr']):
            flag_data[fhd_pol_list[index]] = f

        self.Ntimes.value = int(obs['N_TIME'][0])
        self.Nbls.value = int(obs['NBASELINES'][0])
        self.Nblts.value = data_dimensions[0]
        self.Nfreqs.value = int(obs['N_FREQ'][0])
        self.Npols.value = len(vis_data.keys())
        self.Nspws.value = 1
        self.spw_array.value = np.array([0])
        self.vis_units.value = 'JY'

        lin_pol_order = ['xx', 'yy', 'xy', 'yx']
        linear_pol_dict = dict(zip(lin_pol_order, np.arange(5, 9) * -1))
        pol_list = []
        for pol in lin_pol_order:
            if pol in vis_data:
                pol_list.append(linear_pol_dict[pol])
        self.polarization_array.value = np.asarray(pol_list)

        self.data_array.value = np.zeros((self.Nblts.value, self.Nspws.value,
                                          self.Nfreqs.value, self.Npols.value),
                                         dtype=np.complex_)
        self.nsample_array.value = np.zeros((self.Nblts.value,
                                             self.Nspws.value,
                                             self.Nfreqs.value,
                                             self.Npols.value),
                                            dtype=np.float_)
        self.flag_array.value = np.zeros((self.Nblts.value, self.Nspws.value,
                                          self.Nfreqs.value, self.Npols.value),
                                         dtype=np.bool_)
        for pol, vis in vis_data.iteritems():
            pol_i = pol_list.index(linear_pol_dict[pol])
            self.data_array.value[:, 0, :, pol_i] = vis
            self.flag_array.value[:, 0, :, pol_i] = flag_data[pol] <= 0
            self.nsample_array.value[:, 0, :, pol_i] = np.abs(flag_data[pol])

        # In FHD, uvws are in seconds not meters!
        self.uvw_array.value = np.zeros((3, self.Nblts.value))
        self.uvw_array.value[0, :] = params['UU'][0] * const.c.to('m/s').value
        self.uvw_array.value[1, :] = params['VV'][0] * const.c.to('m/s').value
        self.uvw_array.value[2, :] = params['WW'][0] * const.c.to('m/s').value

        # bl_info.JDATE (a vector of length Ntimes) is the only safe date/time
        # to use in FHD files.
        # (obs.JD0 (float) and params.TIME (vector of length Nblts) are
        #   context dependent and are not safe
        #   because they depend on the phasing of the visibilities)
        # the values in bl_info.JDATE are the JD for each integration.
        # We need to expand up to Nblts.
        int_times = bl_info['JDATE'][0]
        bin_offset = bl_info['BIN_OFFSET'][0]
        self.time_array.value = np.zeros(self.Nblts.value)
        for ii in range(0, self.Ntimes.value):
            if ii < (self.Ntimes.value - 1):
                self.time_array.value[bin_offset[ii]:bin_offset[ii + 1]] = int_times[ii]
            else:
                self.time_array.value[bin_offset[ii]:] = int_times[ii]

        # Note that FHD antenna arrays are 1-indexed so we subtract 1
        # to get 0-indexed arrays
        self.ant_1_array.value = bl_info['TILE_A'][0] - 1
        self.ant_2_array.value = bl_info['TILE_B'][0] - 1

        self.Nants_data.value = np.max([len(np.unique(self.ant_1_array.value)),
                                        len(np.unique(self.ant_2_array.value))])

        self.antenna_names.value = bl_info['TILE_NAMES'][0].tolist()
        self.Nants_telescope.value = len(self.antenna_names.value)
        self.antenna_indices.value = np.arange(self.Nants_telescope.value)

        self.baseline_array.value = \
            self.antnums_to_baseline(self.ant_1_array.value,
                                     self.ant_2_array.value)

        self.freq_array.value = np.zeros((self.Nspws.value, self.Nfreqs.value),
                                         dtype=np.float_)
        self.freq_array.value[0, :] = bl_info['FREQ'][0]

        if not np.isclose(obs['OBSRA'][0], obs['PHASERA'][0]) or \
                not np.isclose(obs['OBSDEC'][0], obs['PHASEDEC'][0]):
            warnings.warn('These visibilities may have been phased '
                          'improperly -- without changing the uvw locations')

        self.phase_center_ra.set_degrees(float(obs['OBSRA'][0]))
        self.phase_center_dec.set_degrees(float(obs['OBSDEC'][0]))

        # this is generated in FHD by subtracting the JD of neighboring
        # integrations. This can have limited accuracy, so it can be slightly
        # off the actual value.
        # (e.g. 1.999426... rather than 2)
        self.integration_time.value = float(obs['TIME_RES'][0])
        self.channel_width.value = float(obs['FREQ_RES'][0])

        # # --- observation information ---
        self.telescope_name.value = str(obs['INSTRUMENT'][0].decode())

        # This is a bit of a kludge because nothing like object_name exists
        # in FHD files.
        # At least for the MWA, obs.ORIG_PHASERA and obs.ORIG_PHASEDEC specify
        # the field the telescope was nominally pointing at
        # (May need to be revisited, but probably isn't too important)
        self.object_name.value = 'Field RA(deg): ' + \
                                 str(obs['ORIG_PHASERA'][0]) + \
                                 ', Dec:' + str(obs['ORIG_PHASEDEC'][0])
        # For the MWA, this can sometimes be converted to EoR fields
        if self.telescope_name.value.lower() == 'mwa':
            if np.isclose(obs['ORIG_PHASERA'][0], 0) and \
                    np.isclose(obs['ORIG_PHASEDEC'][0], -27):
                object_name = 'EoR 0 Field'

        self.instrument.value = self.telescope_name.value
        self.latitude.set_degrees(float(obs['LAT'][0]))
        self.longitude.set_degrees(float(obs['LON'][0]))
        self.altitude.value = float(obs['ALT'][0])

        self.set_lsts_from_time_array()

        # Use the first integration time here
        self.dateobs.value = min(self.time_array.value)

        # history: add the first few lines from the settings file
        if settings_file is not None:
            history_list = ['fhd settings info']
            with open(settings_file) as f:
                # TODO Make this reading more robust.
                head = list(islice(f, 11))
            for line in head:
                newline = ' '.join(str.split(line))
                if not line.startswith('##'):
                    history_list.append(newline)
            self.history.value = '    '.join(history_list)
        else:
            history = ''

        self.phase_center_epoch.value = astrometry['EQUINOX'][0]

        # TODO Once FHD starts reading and saving the antenna table info from
        #    uvfits, that information should be read into the following optional
        #    parameters:
        # 'xyz_telescope_frame'
        # 'x_telescope'
        # 'y_telescope'
        # 'z_telescope'
        # 'antenna_positions'
        # 'GST0'
        # 'RDate'
        # 'earth_omega'
        # 'DUT1'
        # 'TIMESYS'

        # check if object has all required uv_properties set
        self.check()
        return True

    def miriad_pol_to_ind(self, pol):
        if self.polarization_array.value is None:
            raise(ValueError, "Can't index polarization {p} because "
                  "polarization_array is not set".format(p=pol))
        pol_ind = np.argwhere(self.polarization_array.value == pol)
        if len(pol_ind) != 1:
            raise(ValueError, "multiple matches for pol={pol} in "
                  "polarization_array".format(pol=pol))
        return pol_ind

    def read_miriad(self, filepath, FLEXIBLE_OPTION=True):
        # map uvdata attributes to miriad data values
        # those which we can get directly from the miriad file
        # (some, like n_times, have to be calculated)
        if not os.path.exists(filepath):
            raise(IOError, filepath + ' not found')
        uv = a.miriad.UV(filepath)

        miriad_header_data = {'Nfreqs': 'nchan',
                              'Npols': 'npol',
                              # 'Nspws': 'nspec',  # not always available
                              'integration_time': 'inttime',
                              'channel_width': 'sdf',  # in Ghz!
                              'object_name': 'source',
                              'telescope_name': 'telescop',
                              'instrument': 'telescop',  # same as telescope_name for now
                              'latitude': 'latitud',
                              'longitude': 'longitu',  # in units of radians
                              'dateobs': 'time',  # (get the first time in the ever changing header)
                              # 'history': 'history',
                              'Nants_telescope': 'nants',
                              'phase_center_epoch': 'epoch',
                              'antenna_positions': 'antpos',  # take deltas
                              }
        # TODO: actually get header items into object
        for item in miriad_header_data:
            if isinstance(uv[miriad_header_data[item]], str):
                header_value = uv[miriad_header_data[item]].replace('\x00', '')
            else:
                header_value = uv[miriad_header_data[item]]
            getattr(self, item).value = header_value

        if self.telescope_name.value.startswith('PAPER') and \
                self.altitude.value is None:
            print "WARNING: Altitude not found for telescope PAPER. "
            print "setting to 1100m"
            self.altitude.value = 1100.

        self.history.value = uv['history']
        self.antenna_positions.value = \
            self.antenna_positions.value.reshape(3, self.Nants_telescope.value).T
        self.channel_width.value *= 1e9  # change from GHz to Hz

        # read through the file and get the data
        data_accumulator = {}
        for (uvw, t, (i, j)), d, f in uv.all(raw=True):
            # control for the case of only a single spw not showing up in
            # the dimension
            if len(d.shape) == 1:
                d.shape = (1,) + d.shape
                self.Nspws.value = d.shape[0]
                self.spw_array.value = np.arange(self.Nspws.value)
            else:
                raise(ValueError, """Sorry.  Files with more than one spectral
                      window (spw) are not yet supported. A great
                      project for the interested student!""")
            try:
                cnt = uv['cnt']
            except(KeyError):
                cnt = np.ones(d.shape, dtype=np.int)
            zenith_ra = uv['ra']
            zenith_dec = uv['dec']
            lst = uv['lst']

            try:
                data_accumulator[uv['pol']].append([uvw, t, i, j, d, f, cnt,
                                                    zenith_ra, zenith_dec])
            except(KeyError):
                data_accumulator[uv['pol']] = [[uvw, t, i, j, d, f, cnt,
                                                zenith_ra, zenith_dec]]
                # NB: flag types in miriad are usually ints
        self.polarization_array.value = np.sort(data_accumulator.keys())
        if len(self.polarization_array.value) > self.Npols.value:
            print "WARNING: npols={npols} but found {l} pols in data file".format(
                npols=self.Npols.value, l=len(self.polarization_array.value))
        if FLEXIBLE_OPTION:
            # makes a data_array (and flag_array) of zeroes to be filled in by
            #   data values
            # any missing data will have zeros

            # use set to get the unique list of all times ever listed in the file
            # iterate over polarizations and all spectra (bls and times) in two
            # nested loops, then flatten into a single vector, then set
            # then list again.
            times = list(set(
                np.ravel([[k[1] for k in d] for d in data_accumulator.values()])))
            times = np.sort(times)

            ant_i_unique = list(set(
                np.ravel([[k[2] for k in d] for d in data_accumulator.values()])))
            ant_j_unique = list(set(
                np.ravel([[k[3] for k in d] for d in data_accumulator.values()])))

            self.Nants_data.value = max(len(ant_i_unique),len(ant_j_unique))
            self.antenna_indices.value = np.arange(self.Nants_telescope.value)
            self.antenna_names.value = self.antenna_indices.value.astype(str).tolist()
            # form up a grid which indexes time and baselines along the 'long'
            # axis of the visdata array
            #TODO this requires that every baseline shows up at every time, which need not be true
            t_grid = []
            ant_i_grid = []
            ant_j_grid = []
            for t in times:
                for ant_i in ant_i_unique:
                    for ant_j in ant_j_unique:
                        t_grid.append(t)
                        ant_i_grid.append(ant_i)
                        ant_j_grid.append(ant_j)
            ant_i_grid = np.array(ant_i_grid)
            ant_j_grid = np.array(ant_j_grid)
            t_grid = np.array(t_grid)

            # set the data sizes
            self.Nblts.value = len(t_grid)
            self.Ntimes.value = len(times)
            self.time_array.value = t_grid
            self.ant_1_array.value = ant_i_grid
            self.ant_2_array.value = ant_j_grid
<<<<<<< HEAD
            self.Nants_data.value = np.max([len(np.unique(self.ant_1_array.value)),
                                            len(np.unique(self.ant_2_array.value))])
=======
>>>>>>> a0c6cd85
            self.baseline_array.value = self.antnums_to_baseline(ant_i_grid,
                                                                 ant_j_grid)
            self.Nbls.value = len(np.unique(self.baseline_array.value))
            # slot the data into a grid
            self.data_array.value = np.zeros((self.Nblts.value,
                                              self.Nspws.value,
                                              self.Nfreqs.value,
                                              self.Npols.value),
                                             dtype=np.complex64)
            self.flag_array.value = np.ones_like(self.data_array.value)
<<<<<<< HEAD
            self.uvw_array.value = np.zeros((3, self.Nblts.value))
=======
            self.uvw_array.value = np.zeros((3,self.Nblts.value))
            #NOTE: Using our lst calculator, which uses astropy, instead of aipy values
            #which come from pyephem.  The differences are of order 5 seconds.
            self.set_lsts_from_time_array()
>>>>>>> a0c6cd85
            self.nsample_array.value = np.ones(self.data_array.value.shape, dtype=np.int)
            self.freq_array.value = (np.arange(self.Nfreqs.value) *
                                     self.channel_width.value + uv['sfreq'] * 1e9)
            # Tile freq_array to dimensions (Nspws, Nfreqs). Currently does not actually support Nspws>1!
            self.freq_array.value = np.tile(self.freq_array.value,
                                            (self.Nspws.value, 1))

            ra_list = np.zeros(self.Nblts.value)
            dec_list = np.zeros(self.Nblts.value)

            for pol, data in data_accumulator.iteritems():
                pol_ind = self.miriad_pol_to_ind(pol)
                for ind, d in enumerate(data):
                    t, ant_i, ant_j = d[1], d[2], d[3]
                    blt_index = np.where(np.logical_and(np.logical_and(t == t_grid,
                                                                       ant_i == ant_i_grid),
                                                        ant_j == ant_j_grid))[0].squeeze()
                    self.data_array.value[blt_index, :, :, pol_ind] = d[4]
                    self.flag_array.value[blt_index, :, :, pol_ind] = d[5]
                    self.nsample_array.value[blt_index, :, :, pol_ind] = d[6]

                    # because there are uvws/ra/dec for each pol, and one pol may not
                    # have that visibility, we collapse along the polarization
                    # axis but avoid any missing visbilities
                    uvw = d[0]
                    uvw.shape = (1, 3)
                    self.uvw_array.value[:, blt_index] = uvw
                    ra_list[blt_index] = d[7]
                    dec_list[blt_index] = d[8]

            # check if ra is constant throughout file; if it is, file is tracking
            # if not, file is drift scanning
            if np.isclose(np.mean(np.diff(ra_list)), 0.):
                self.phase_center_ra.value = ra_list[0]
                self.phase_center_dec.value = dec_list[0]
            else:
                self.zenith_ra.value = ra_list
                self.zenith_dec.value = dec_list

            # enforce drift scan/ phased convention
            # convert lat/lon to x/y/z_telescope
            #    LLA to ECEF (see pdf in docs)

        if not FLEXIBLE_OPTION:
            pass
            # this option would accumulate things requiring
            # baselines and times are sorted in the same
            #          order for each polarization
            # and that there are the same number of baselines
            #          and pols per timestep
            # TBD impliment

        # NOTES:
        # pyuvdata is natively 0 indexed as is miriad
        # miriad uses the same pol2num standard as aips/casa

        self.vis_units.value = 'UNCALIB'  # assume no calibration

        # things that might not be required?
        # 'GST0'  : None,
        # 'RDate'  : None,  # date for which the GST0 or whatever... applies
        # 'earth_omega'  : 360.985,
        # 'DUT1'  : 0.0,        # DUT1 (google it) AIPS 117 calls it UT1UTC
        # 'TIMESYS'  : 'UTC',   # We only support UTC

        #

        # Phasing rule: if alt/az is set and ra/dec  are None, then its a drift scan

        # check if object has all required uv_properties set
        self.check()
        return True<|MERGE_RESOLUTION|>--- conflicted
+++ resolved
@@ -142,8 +142,8 @@
                                      'units Julian Date')
 
         self.lst_array = UVProperty(description='array of lsts, center '
-                                     'of integration, dimension (Nblts), '
-                                     'units radians')
+                                    'of integration, dimension (Nblts), '
+                                    'units radians')
 
         desc = ('array of first antenna indices, dimensions (Nblts), '
                 'type = int, 0 indexed')
@@ -448,43 +448,43 @@
     def set_lsts_from_time_array(self):
         lsts = []
         curtime = self.time_array.value[0]
-        for ind,jd in enumerate(self.time_array.value):
-            if ind == 0 or not np.isclose(jd,curtime,atol=1e-6,rtol=1e-12):
+        for ind, jd in enumerate(self.time_array.value):
+            if ind == 0 or not np.isclose(jd, curtime, atol=1e-6, rtol=1e-12):
                 curtime = jd
-                t = Time(jd,format='jd',location=(self.longitude.degrees(),self.latitude.degrees()))
+                t = Time(jd, format='jd', location=(self.longitude.degrees(), self.latitude.degrees()))
             lsts.append(t.sidereal_time('apparent').radian)
         self.lst_array.value = np.array(lsts)
         return True
 
     def phase(self, ra=None, dec=None, time=None):
-        #phase drift scan data to a single ra/dec or time (i.e. ra/dec of zenith
-        #at that time).  will not phase already phased data.
-        if self.phase_center_ra.value != None or self.phase_center_dec.value != None:
-            raise ValueError('The data is already phased; can only phase drift scanning data.') 
-
-        if ra != None and dec != None and time == None:
+        # phase drift scan data to a single ra/dec or time (i.e. ra/dec of zenith
+        # at that time).  will not phase already phased data.
+        if self.phase_center_ra.value is not None or self.phase_center_dec.value is not None:
+            raise ValueError('The data is already phased; can only phase drift scanning data.')
+
+        if ra is not None and dec is not None and time is None:
             ra = ra
             dec = dec
-        elif ra == None and dec == None and time != None:
-            t = Time(time,format='jd',location=(self.longitude.degrees(),self.latitude.degrees()))
+        elif ra is None and dec is None and time is not None:
+            t = Time(time, format='jd', location=(self.longitude.degrees(), self.latitude.degrees()))
             ra = self.longitude.value - t.sidereal_time('apparent').radian
             dec = self.latitude.value
-        #calculate ra/dec from time
+        # calculate ra/dec from time
         else:
             raise ValueError('Need to define either ra/dec or time (but not both).')
 
         self.phase_center_ra.value = ra
         self.phase_center_dec.value = dec
 
-        for ind,lst in enumerate(self.lst_array.value):
+        for ind, lst in enumerate(self.lst_array.value):
             m = a.coord.eq2top_m(lst - ra, dec)
-            uvw0 = self.uvw_array.value[:,ind]
-            uvw = np.dot(m,uvw0).transpose()
-            self.uvw_array.value[:,ind] = uvw
-            phs = np.exp(-1j*2*np.pi*uvw[2])
+            uvw0 = self.uvw_array.value[:, ind]
+            uvw = np.dot(m, uvw0).transpose()
+            self.uvw_array.value[:, ind] = uvw
+            phs = np.exp(-1j * 2 * np.pi * uvw[2])
             self.data_array.value[ind] *= phs
         return True
- 
+
     def check(self):
         # loop through all required properties, make sure that they are filled
         for p in self.required_property_iter():
@@ -573,7 +573,7 @@
 
         # initialize internal variables based on the antenna table
         self.Nants_data.value = int(np.max([len(np.unique(self.ant_1_array.value)),
-                                        len(np.unique(self.ant_2_array.value))]))
+                                            len(np.unique(self.ant_2_array.value))]))
 
         # check if we have an spw dimension
         if D.header['NAXIS'] == 7:
@@ -706,13 +706,18 @@
                               ' since this is a Cotter file, setting to ITRF')
                 self.xyz_telescope_frame.value = 'ITRF'
 
-        #VLA incorrectly sets ARRAYX/ARRAYY/ARRAYZ to 0, and puts array center
-        #in the antenna positions themselves
-        if np.isclose(ant_hdu.header['ARRAYX'],0) and np.isclose(ant_hdu.header['ARRAYY'],0) and np.isclose(ant_hdu.header['ARRAYZ'],0):
-            self.x_telescope.value = np.mean(ant_hdu.data['STABXYZ'][:,0])
-            self.y_telescope.value = np.mean(ant_hdu.data['STABXYZ'][:,1])
-            self.z_telescope.value = np.mean(ant_hdu.data['STABXYZ'][:,2])
-            self.antenna_positions.value = ant_hdu.data.field('STABXYZ') - np.array([self.x_telescope.value, self.y_telescope.value,self.z_telescope.value])
+        # VLA incorrectly sets ARRAYX/ARRAYY/ARRAYZ to 0, and puts array center
+        # in the antenna positions themselves
+        if (np.isclose(ant_hdu.header['ARRAYX'], 0) and
+                np.isclose(ant_hdu.header['ARRAYY'], 0) and
+                np.isclose(ant_hdu.header['ARRAYZ'], 0)):
+            self.x_telescope.value = np.mean(ant_hdu.data['STABXYZ'][:, 0])
+            self.y_telescope.value = np.mean(ant_hdu.data['STABXYZ'][:, 1])
+            self.z_telescope.value = np.mean(ant_hdu.data['STABXYZ'][:, 2])
+            self.antenna_positions.value = (ant_hdu.data.field('STABXYZ') -
+                                            np.array([self.x_telescope.value,
+                                                      self.y_telescope.value,
+                                                      self.z_telescope.value]))
 
         else:
             self.x_telescope.value = ant_hdu.header['ARRAYX']
@@ -745,8 +750,8 @@
         # first check if object has all required uv_properties set
         self.check()
 
-        if self.phase_center_ra.value == None or self.phase_center_dec.value == None:
-            #raise ValueError('The data does not have a defined phase center, which '
+        if self.phase_center_ra.value is None or self.phase_center_dec.value is None:
+            # raise ValueError('The data does not have a defined phase center, which '
             #                  'means it is a drift scan.  Phase the data to a single '
             #                  'point before writing a uvfits file.')
             print 'The data does not have a defined phase center.  Phasing to zenith of the first timestamp.'
@@ -1330,12 +1335,12 @@
             ant_j_unique = list(set(
                 np.ravel([[k[3] for k in d] for d in data_accumulator.values()])))
 
-            self.Nants_data.value = max(len(ant_i_unique),len(ant_j_unique))
+            self.Nants_data.value = max(len(ant_i_unique), len(ant_j_unique))
             self.antenna_indices.value = np.arange(self.Nants_telescope.value)
             self.antenna_names.value = self.antenna_indices.value.astype(str).tolist()
             # form up a grid which indexes time and baselines along the 'long'
             # axis of the visdata array
-            #TODO this requires that every baseline shows up at every time, which need not be true
+            # TODO this requires that every baseline shows up at every time, which need not be true
             t_grid = []
             ant_i_grid = []
             ant_j_grid = []
@@ -1355,11 +1360,7 @@
             self.time_array.value = t_grid
             self.ant_1_array.value = ant_i_grid
             self.ant_2_array.value = ant_j_grid
-<<<<<<< HEAD
-            self.Nants_data.value = np.max([len(np.unique(self.ant_1_array.value)),
-                                            len(np.unique(self.ant_2_array.value))])
-=======
->>>>>>> a0c6cd85
+
             self.baseline_array.value = self.antnums_to_baseline(ant_i_grid,
                                                                  ant_j_grid)
             self.Nbls.value = len(np.unique(self.baseline_array.value))
@@ -1370,14 +1371,10 @@
                                               self.Npols.value),
                                              dtype=np.complex64)
             self.flag_array.value = np.ones_like(self.data_array.value)
-<<<<<<< HEAD
             self.uvw_array.value = np.zeros((3, self.Nblts.value))
-=======
-            self.uvw_array.value = np.zeros((3,self.Nblts.value))
-            #NOTE: Using our lst calculator, which uses astropy, instead of aipy values
-            #which come from pyephem.  The differences are of order 5 seconds.
+            # NOTE: Using our lst calculator, which uses astropy, instead of aipy values
+            # which come from pyephem.  The differences are of order 5 seconds.
             self.set_lsts_from_time_array()
->>>>>>> a0c6cd85
             self.nsample_array.value = np.ones(self.data_array.value.shape, dtype=np.int)
             self.freq_array.value = (np.arange(self.Nfreqs.value) *
                                      self.channel_width.value + uv['sfreq'] * 1e9)
